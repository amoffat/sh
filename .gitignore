__pycache__/
*.py[co]
<<<<<<< HEAD
.tox
=======
.tox
.coverage
>>>>>>> b2adaaca
<|MERGE_RESOLUTION|>--- conflicted
+++ resolved
@@ -1,8 +1,4 @@
 __pycache__/
 *.py[co]
-<<<<<<< HEAD
 .tox
-=======
-.tox
-.coverage
->>>>>>> b2adaaca
+.coverage