__pycache__/
*.py[co]
<<<<<<< HEAD
.tox
=======
.coverage
>>>>>>> b3828bcc
<|MERGE_RESOLUTION|>--- conflicted
+++ resolved
@@ -1,7 +1,4 @@
 __pycache__/
 *.py[co]
-<<<<<<< HEAD
 .tox
-=======
-.coverage
->>>>>>> b3828bcc
+.coverage