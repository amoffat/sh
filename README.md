PBS is a unique subprocess wrapper that maps your system programs to
Python functions dynamically.  PBS helps you write shell scripts in
Python by giving you the good features of Bash (easy command calling, easy
piping) with all the power and flexibility of Python.

```python
from pbs import ifconfig
print ifconfig("eth0")
```

PBS is not a collection of system commands implemented in Python.

# Getting

    $> pip install pbs

# Usage

The easiest way to get up and running is to import pbs
directly or import your program from pbs:

```python
import pbs
print pbs.ifconfig("eth0")

from pbs import ifconfig
print ifconfig("eth0")
```

A less common usage pattern is through PBS Command wrapper, which takes a
full path to a command and returns a callable object.  This is useful for
programs that have weird characters in their names or programs that aren't in
your $PATH:

```python
import pbs
ffmpeg = pbs.Command("/usr/bin/ffmpeg")
ffmpeg(movie_file)
```

The last usage pattern is for trying PBS through an interactive REPL.  By
default, this acts like a star import (so all of your system programs will be
immediately available as functions):

    $> python pbs.py


# Examples

## Executing Commands

Commands work like you'd expect.  **Just call your program's name like
a function:**

```python
# print the contents of this directory 
print ls("-l")

# get the longest line of this file
longest_line = wc(__file__, "-L")

# get interface information
print ifconfig("eth0")
```

Note that these aren't Python functions, these are running the binary
commands on your system dynamically by resolving your PATH, much like Bash does.
In this way, all the programs on your system are easily available
in Python.

## Keyword Arguments

Keyword arguments also work like you'd expect: they get replaced with the
long-form and short-form commandline option:

```python
# resolves to "curl http://duckduckgo.com/ -o page.html --silent"
curl("http://duckduckgo.com/", o="page.html", silent=True)

# or if you prefer not to use keyword arguments, these do the same thing:
curl("http://duckduckgo.com/", "-o page.html", "--silent")
curl("http://duckduckgo.com/", "-o", "page.html", "--silent")

# resolves to "adduser amoffat --system --shell=/bin/bash --no-create-home"
adduser("amoffat", system=True, shell="/bin/bash", no_create_home=True)

# or
adduser("amoffat", "--system", "--shell /bin/bash", "--no-create-home")
```

## Piping

Piping has become function composition:

```python
# sort this directory by biggest file
print sort(du(glob("*"), "-sb"), "-rn")

# print the number of folders and files in /etc
print wc(ls("/etc", "-1"), "-l")
```

## Redirection

PBS can redirect the standard and error output streams of a process to a file. 
This is done with the special _out and _err keyword arguments. You can pass a
filename or a file object as the argument value. When the name of an already 
existing file is passed, the contents of the file will be overwritten.

```python
ls(_out="files.list")
ls("nonexistent", _err="error.txt")
```

PBS can also redirect the error output stream to the standard output stream,
using the special _err_to_out=True keyword argument.


## Sudo and With Contexts

Commands can be run within a "with" context.  Popular commands using this
might be "sudo" or "fakeroot":

```python
with sudo:
    print ls("/root")
```

If you need
to run a command in a with context AND call it, for example, specifying
a -p prompt with sudo, you need to use the "_with" keyword argument.
This let's the command know that it's being run from a with context so
it can behave correctly.

```python
with sudo(p=">", _with=True):
    print ls("/root")
```

## Background Processes

Commands can be run in the background with the special _bg=True keyword
argument:

```python
# blocks
sleep(3)
print "...3 seconds later"

# doesn't block
p = sleep(3, _bg=True)
print "prints immediately!"
p.wait()
print "...and 3 seconds later"
```

You can also pipe together background processes!

```python
p = wc(curl("http://github.com/", silent=True, _bg=True), "--bytes")
print "prints immediately!"
print "byte count of github: %d" % int(p) # lazily completes
```

This lets you start long-running commands at the beginning of your script
(like a file download) and continue performing other commands in the
foreground.


## Foreground Processes

Foreground processes are processes that you want to interact directly with
the default stdout and stdin of your terminal.  In other words, these are
processes that you do not want to return their output as a return value
of their call.  An example would be opening a text editor:

```python
vim(file_to_edit)
```

This will block because pbs will be trying to aggregate the output
of the command to python, without displaying anything to the screen. The
solution is the "_fg" special keyword arg:

```python
vim(file_to_edit, _fg=True)
```

This will open vim as expected and let you use it as expected, with all
the input coming from the keyboard and the output going to the screen.
The return value of a foreground process is an empty string.


## Finding Commands

"Which" finds the full path of a program, or returns None if it doesn't exist.
This command is one of the few commands implemented as a Python function,
and therefore doesn't rely on the "which" program actually existing. 

```python
print which("python") # "/usr/bin/python"
print which("ls") # "/bin/ls"
print which("some_command") # None

if not which("supervisorctl"): apt_get("install", "supervisor", "-y")
```

## Environment Variables

Environment variables are available much like they are in Bash:

```python
print HOME
print SHELL
print PS1
```

You can set enviroment variables the usual way, through the os.environ
mapping:

```python
import os
os.environ["TEST"] = "123"
```

Now any new subprocess commands called from the script will be able to
access that environment variable.

## Exceptions

Exceptions are dynamically generated based on the return code of the command.
This lets you catch a specific return code, or catch all error return codes
through the base class ErrorReturnCode:

```python
try: print ls("/some/non-existant/folder")
except ErrorReturnCode_2:
    print "folder doesn't exist!"
    create_the_folder()
except ErrorReturnCode:
    print "unknown error"
    exit(1)
```

## Globbing

Glob-expansion is not done on your arguments.  For example, this will not work:

```python
from pbs import du
print du("*")
```

You'll get an error to the effect of "cannot access '\*': No such file or directory".
This is because the "\*" needs to be glob expanded:

```python
from pbs import du, glob
print du(glob("*")) 
```


## Commandline Arguments

You can access commandline arguments similar to Bash's $1, $2, etc by using
ARG1, ARG2, etc:

```python
print ARG1, ARG2

# if an argument isn't defined, it's set to None
if ARG10 is None: do_something()
```

You can access the entire argparse/optparse-friendly list of commandline
arguments through "ARGV".  This is recommended for flexibility:

```python
import argparse
parser = argparse.ArgumentParser(prog="PROG")
parser.add_argument("-x", default=3, type=int)
ns = parser.parse_args(ARGV)
print ns.x
```


## Weirdly-named Commands

PBS automatically handles underscore-dash conversions.  For example, if you want
to call apt-get:

```python
apt_get("install", "mplayer", y=True)
```

PBS looks for "apt_get", but if it doesn't find it, replaces all underscores
with dashes and searches again.  If the command still isn't found, a
CommandNotFound exception is raised.

Commands with other, less-commonly symbols in their names must be accessed
directly through the "Command" class wrapper.  The Command class takes the full
path to the program as a string:

```python
p27 = Command(which("python2.7"))
print p27("-h")
```

The Command wrapper is also useful for commands that are not in your standard PATH:

```python
script = Command("/tmp/temporary-script.sh")
print script()
<<<<<<< HEAD
```

## Windows Support
PBS now index the internal command from cmd.exe (i.e. at, dir, call, goto and etc.)
and automaticly search for *.exe command in the path

and now this is also possible:

```python
from pbs import ipconfig
print ipconfig("/all")
```

and internal commands:

```python
from pbs import dir
print dir("*.c")
```

## Limitations

PBS's main limitations come from the use of star import.  If you're interested
as to why these limitations exist, please take a look at the source.  In
general, when using star import:

* Do the import as soon as possible, at the top of the script.
* Do not do the star import on an indented line (so don't do it from within an
if statement, or function, etc)
* (Disabled anyway, but) Do not star import from the Python shell.  If you want
to muck around in a REPL shell, run PBS as a script, which will launch a REPL.
* (Disabled anyway, but) Do not star import from anywhere other than a main 
script.
=======
```
>>>>>>> c1b4c896
<|MERGE_RESOLUTION|>--- conflicted
+++ resolved
@@ -311,7 +311,6 @@
 ```python
 script = Command("/tmp/temporary-script.sh")
 print script()
-<<<<<<< HEAD
 ```
 
 ## Windows Support
@@ -330,21 +329,4 @@
 ```python
 from pbs import dir
 print dir("*.c")
-```
-
-## Limitations
-
-PBS's main limitations come from the use of star import.  If you're interested
-as to why these limitations exist, please take a look at the source.  In
-general, when using star import:
-
-* Do the import as soon as possible, at the top of the script.
-* Do not do the star import on an indented line (so don't do it from within an
-if statement, or function, etc)
-* (Disabled anyway, but) Do not star import from the Python shell.  If you want
-to muck around in a REPL shell, run PBS as a script, which will launch a REPL.
-* (Disabled anyway, but) Do not star import from anywhere other than a main 
-script.
-=======
-```
->>>>>>> c1b4c896
+```