--- conflicted
+++ resolved
@@ -96,14 +96,20 @@
     def is_exe(fpath):
         return os.path.exists(fpath) and os.access(fpath, os.X_OK)
 
+    def ext_candidates(fpath):
+            yield fpath
+            for ext in os.environ.get("PATHEXT", "").split(os.pathsep):
+                yield fpath + ext
+
     fpath, fname = os.path.split(program)
     if fpath:
         if is_exe(program): return program
     else:
         for path in os.environ["PATH"].split(os.pathsep):
             exe_file = os.path.join(path, program)
-            if is_exe(exe_file):
-                return exe_file
+            for candidate in ext_candidates(exe_file):
+                if is_exe(candidate):
+                    return candidate
 
     return None
 
@@ -115,7 +121,6 @@
         # if a dash version of our underscore command exists and use that
         # if it does
         if "_" in program: path = which(program.replace("_", "-"))
-        if os.name == "nt": path = which("%s.exe" % program)  
         if not path: return None
     return path
     
@@ -327,30 +332,10 @@
                 else: arg = "--%s=%s" % (k, self._format_arg(v))
             processed_args.append(arg)
 
-<<<<<<< HEAD
-        try: processed_args = shlex.split(" ".join(processed_args))
-        except ValueError as e:
-            if str(e) == "No closing quotation":
-                exc_msg = """No closing quotation.  If you're trying to escape \
-double quotes, please note that you need to escape the escape:
-
-    # incorrect
-    print pbs.echo('test print double quote: \"')
-    print pbs.echo('test print double quote: \\"')
-    print pbs.echo("test print double quote: \\"")
-    print pbs.echo("test print double quote: \\\\"")
-
-    # correct
-    print pbs.echo('test print double quote: \\\\"')
-    print pbs.echo("test print double quote: \\\\\\"")
-"""
-                raise ValueError(exc_msg)
-
-=======
         #print processed_args
         processed_args = shlex.split(" ".join(processed_args))
         #print processed_args
->>>>>>> dfebe3ca
+
         return processed_args
  
     
@@ -517,7 +502,9 @@
         if k == "__all__":
             raise ImportError("Cannot import * from pbs. \
 Please import pbs or import programs individually.")
-
+        if k == "__path__":
+            #some one just asked about the path of the module
+            return os.path.dirname(__file__)
         # if we end with "_" just go ahead and skip searching
         # our namespace for python stuff.  this was mainly for the
         # command "id", which is a popular program for finding
@@ -557,7 +544,11 @@
     def b_which(self, program):
         return which(program)
 
-
+    #for some reason "echo" wasn't working in win7
+    # when msys is install and it is in path
+    #if os.name == 'nt':
+    #   def b_echo(self, input_str):
+    #      return str(input_str)
 
 nt_internal_command = None
 if os.name == "nt":
