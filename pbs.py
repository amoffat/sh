--- conflicted
+++ resolved
@@ -296,15 +296,9 @@
                 k = k.replace("_", "-")
 
                 if v is True: processed_args.append("--"+k)
-                else: processed_args.append("--%s=%s" % (k, self._format_arg(v)))
-
-<<<<<<< HEAD
-        #print processed_args
-        processed_args = shlex.split(" ".join(processed_args))
-        #print processed_args
-
-=======
->>>>>>> 653f7601
+                else: processed_args.append('--%s="%s"' % (k, self._format_arg(v)))
+
+
         return processed_args
  
     
