--- conflicted
+++ resolved
@@ -316,9 +316,6 @@
                 else: arg = "--%s=%s" % (k, self._format_arg(v))
             processed_args.append(arg)
 
-<<<<<<< HEAD
-        processed_args = shlex.split(" ".join(processed_args), posix=True)
-=======
         try: processed_args = shlex.split(" ".join(processed_args))
         except ValueError as e:
             if str(e) == "No closing quotation":
@@ -336,7 +333,7 @@
     print pbs.echo("test print double quote: \\\\\\"")
 """
                 raise ValueError(exc_msg)
->>>>>>> 97ff1f11
+
         return processed_args
  
     
