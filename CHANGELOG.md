# Changelog
<<<<<<< HEAD

## 2.0.0 -

* Removed Python < 3.6 support
* Bumped default tty size to more standard (24, 80)
=======
## 2.0.0 -
*   Dropped support for Python < 3.6
*   Bumped default tty size to more standard (24, 80)
*   First argument being a RunningCommand no longer automatically passes it as stdin
>>>>>>> a366152f

## 1.14.1 - 10/24/20

* bugfix where setting `_ok_code` to not include 0, but 0 was the exit
  code [#545](https://github.com/amoffat/sh/pull/545)

## 1.14.0 - 8/28/20

* `_env` now more lenient in accepting dictionary-like objects [#527](https://github.com/amoffat/sh/issues/527)
* `None` and `False` arguments now do not pass through to underlying
  command [#525](https://github.com/amoffat/sh/pull/525)
* Implemented `find_spec` on the fancy importer, which fixes some Python3.4+
  issues [#536](https://github.com/amoffat/sh/pull/536)

## 1.13.1 - 4/28/20

* regression fix if `_fg=False` [#520](https://github.com/amoffat/sh/issues/520)

## 1.13.0 - 4/27/20

* minor Travis CI fixes [#492](https://github.com/amoffat/sh/pull/492)
* bugfix for boolean long options not respecting `_long_prefix` [#488](https://github.com/amoffat/sh/pull/488)
* fix deprecation warning on Python 3.6 regexes [#482](https://github.com/amoffat/sh/pull/482)
* `_pass_fds` and `_close_fds` special kwargs for controlling file descriptor inheritance in child.
* more efficiently closing inherited fds [#406](https://github.com/amoffat/sh/issues/406)
* bugfix where passing invalid dictionary to `_env` will cause a mysterious child 255 exit
  code. [#497](https://github.com/amoffat/sh/pull/497)
* bugfix where `_in` using 0 or `sys.stdin` wasn't behaving like a TTY, if it was in fact a
  TTY. [#514](https://github.com/amoffat/sh/issues/514)
* bugfix where `help(sh)` raised an exception [#455](https://github.com/amoffat/sh/issues/455)
* bugfix fixing broken interactive ssh tutorial from docs
* change to automatic tty merging into a single pty if `_tty_in=True` and `_tty_out=True`
* introducing `_unify_ttys`, default False, which allows explicit tty merging into single pty
* contrib command for `ssh` connections requiring passwords
* performance fix for polling output too fast when using `_iter` [#462](https://github.com/amoffat/sh/issues/462)
* execution contexts can now be used in python shell [#466](https://github.com/amoffat/sh/pull/466)
* bugfix `ErrorReturnCode` instances can now be pickled
* bugfix passing empty string or `None` for `_in` hanged [#427](https://github.com/amoffat/sh/pull/427)
* bugfix where passing a filename or file-like object to `_out` wasn't using
  os.dup2 [#449](https://github.com/amoffat/sh/issues/449)
* regression make `_fg` work with `_cwd` again [#330](https://github.com/amoffat/sh/issues/330)
* an invalid `_cwd` now raises a `ForkException` not an `OSError`.
* AIX support [#477](https://github.com/amoffat/sh/issues/477)
* added a `timeout=None` param to `RunningCommand.wait()` [#515](https://github.com/amoffat/sh/issues/515)

## 1.12.14 - 6/6/17

* bugfix for poor sleep performance [#378](https://github.com/amoffat/sh/issues/378)
* allow passing raw integer file descriptors for `_out` and `_err` handlers
* bugfix for when `_tee` and `_out` are used, and the `_out` is a tty or
  pipe [#384](https://github.com/amoffat/sh/issues/384)
* bugfix where python 3.3+ detected different arg counts for bound method output
  callbacks [#380](https://github.com/amoffat/sh/issues/380)

## 1.12.12, 1.12.13 - 3/30/17

* pypi readme doc bugfix [PR#377](https://github.com/amoffat/sh/pull/377)

## 1.12.11 - 3/13/17

* bugfix for relative paths to `sh.Command` not expanding to absolute
  paths [#372](https://github.com/amoffat/sh/issues/372)
* updated for python 3.6
* bugfix for SIGPIPE not being handled correctly on pipelined processes [#373](https://github.com/amoffat/sh/issues/373)

## 1.12.10 - 3/02/17

* bugfix for file descriptors over 1024 [#356](https://github.com/amoffat/sh/issues/356)
* bugfix when `_err_to_out` is True and `_out` is pipe or tty [#365](https://github.com/amoffat/sh/issues/365)

## 1.12.9 - 1/04/17

* added `_bg_exc` for silencing exceptions in background threads [#350](https://github.com/amoffat/sh/pull/350)

## 1.12.8 - 12/16/16

* bugfix for patched glob.glob on python3.5 [#341](https://github.com/amoffat/sh/issues/341)

## 1.12.7 - 12/07/16

* added `_out` and `_out_bufsize` validator [#346](https://github.com/amoffat/sh/issues/346)
* bugfix for internal stdout thread running when it shouldn't [#346](https://github.com/amoffat/sh/issues/346)

## 1.12.6 - 12/02/16

* regression bugfix on timeout [#344](https://github.com/amoffat/sh/issues/344)
* regression bugfix on `_ok_code=None`

## 1.12.5 - 12/01/16

* further improvements on cpu usage

## 1.12.4 - 11/30/16

* regression in cpu usage [#339](https://github.com/amoffat/sh/issues/339)

## 1.12.3 - 11/29/16

* fd leak regression and fix for flawed fd leak detection test [#337](https://github.com/amoffat/sh/pull/337)

## 1.12.2 - 11/28/16

* support for `io.StringIO` in python2

## 1.12.1 - 11/28/16

* added support for using raw file descriptors for `_in`, `_out`, and `_err`
* removed `.close()`ing `_out` handler if FIFO detected

## 1.12.0 - 11/21/16

* composed commands no longer propagate `_bg`
* better support for using `sys.stdin` and `sys.stdout` for `_in` and `_out`
* bugfix where `which()` would not stop searching at the first valid executable found in PATH
* added `_long_prefix` for programs whose long arguments start with something other
  than `--` [#278](https://github.com/amoffat/sh/pull/278)
* added `_log_msg` for advanced configuration of log message [#311](https://github.com/amoffat/sh/pull/311)
* added `sh.contrib.sudo`
* added `_arg_preprocess` for advanced command wrapping
* alter callable `_in` arguments to signify completion with falsy chunk
* bugfix where pipes passed into `_out` or `_err` were not flushed on process
  end [#252](https://github.com/amoffat/sh/pull/252)
* deprecated `with sh.args(**kwargs)` in favor of `sh2 = sh(**kwargs)`
* made `sh.pushd` thread safe
* added `.kill_group()` and `.signal_group()` methods for better process
  control [#237](https://github.com/amoffat/sh/pull/237)
* added `new_session` special keyword argument for controlling spawned process
  session [#266](https://github.com/amoffat/sh/issues/266)
* bugfix better handling for EINTR on system calls [#292](https://github.com/amoffat/sh/pull/292)
* bugfix where with-contexts were not threadsafe [#247](https://github.com/amoffat/sh/issues/195)
* `_uid` new special keyword param for specifying the user id of the
  process [#133](https://github.com/amoffat/sh/issues/133)
* bugfix where exceptions were swallowed by processes that weren't waited
  on [#309](https://github.com/amoffat/sh/issues/309)
* bugfix where processes that dupd their stdout/stderr to a long running child process would cause sh to
  hang [#310](https://github.com/amoffat/sh/issues/310)
* improved logging output [#323](https://github.com/amoffat/sh/issues/323)
* bugfix for python3+ where binary data was passed into a process's
  stdin [#325](https://github.com/amoffat/sh/issues/325)
* Introduced execution contexts which allow baking of common special keyword arguments into all
  commands [#269](https://github.com/amoffat/sh/issues/269)
* `Command` and `which` now can take an optional `paths` parameter which specifies the search
  paths [#226](https://github.com/amoffat/sh/issues/226)
* `_preexec_fn` option for executing a function after the child process forks but before it
  execs [#260](https://github.com/amoffat/sh/issues/260)
* `_fg` reintroduced, with limited functionality. hurrah! [#92](https://github.com/amoffat/sh/issues/92)
* bugfix where a command would block if passed a fd for stdin that wasn't yet ready to
  read [#253](https://github.com/amoffat/sh/issues/253)
* `_long_sep` can now take `None` which splits the long form arguments into individual
  arguments [#258](https://github.com/amoffat/sh/issues/258)
* making `_piped` perform "direct" piping by default (linking fds together). this fixes memory
  problems [#270](https://github.com/amoffat/sh/issues/270)
* bugfix where calling `next()` on an iterable process that has raised `StopIteration`,
  hangs [#273](https://github.com/amoffat/sh/issues/273)
* `sh.cd` called with no arguments no changes into the user's home directory, like
  native `cd` [#275](https://github.com/amoffat/sh/issues/275)
* `sh.glob` removed entirely. the rationale is correctness over
  hand-holding. [#279](https://github.com/amoffat/sh/issues/279)
* added `_truncate_exc`, defaulting to `True`, which tells our exceptions to truncate output.
* bugfix for exceptions whose messages contained unicode
* `_done` callback no longer assumes you want your command put in the background.
* `_done` callback is now called asynchronously in a separate thread.
* `_done` callback is called regardless of exception, which is necessary in order to release held resources, for example
  a process pool

## 1.10 - 12/30/14

* partially applied functions with `functools.partial` have been fixed for `_out` and `_err`
  callbacks [#160](https://github.com/amoffat/sh/issues/160)
* `_out` or `_err` being callables no longer puts the running command in the background. to achieve the previous
  behavior, pass `_bg=True` to your command.
* deprecated `_with` contexts [#195](https://github.com/amoffat/sh/issues/195)
* `_timeout_signal` allows you to specify your own signal to kill a timed-out process with. use a constant from
  the `signal` stdlib module. [#171](https://github.com/amoffat/sh/issues/171)
* signal exceptions can now be caught by number or name.  `SignalException_9 == SignalException_SIGKILL`
* child processes that timeout via `_timeout` raise `sh.TimeoutException` instead
  of `sh.SignalExeception_9` [#172](https://github.com/amoffat/sh/issues/172)
* fixed `help(sh)` from the python shell and `pydoc sh` from the command
  line. [#173](https://github.com/amoffat/sh/issues/173)
* program names can no longer be shadowed by names that sh.py defines internally. removed the requirement of trailing
  underscores for programs that could have their names shadowed, like `id`.
* memory optimization when a child process's stdin is a newline-delimted string and our bufsize is newlines
* feature, `_done` special keyword argument that accepts a callback to be called when the command completes
  successfully [#185](https://github.com/amoffat/sh/issues/185)
* bugfix for being unable to print a baked command in python3+ [#176](https://github.com/amoffat/sh/issues/176)
* bugfix for cwd not existing and causing the child process to continue running parent process
  code [#202](https://github.com/amoffat/sh/issues/202)
* child process is now guaranteed to exit on exception between fork and exec.
* fix python2 deprecation warning when running with -3 [PR #165](https://github.com/amoffat/sh/pull/165)
* bugfix where sh.py was attempting to execute directories [#196](https://github.com/amoffat/sh/issues/196)
  , [PR #189](https://github.com/amoffat/sh/pull/189)
* only backgrounded processes will ignore SIGHUP
* allowed `ok_code` to take a `range` object. [#PR 210](https://github.com/amoffat/sh/pull/210/files)
* added `sh.args` with context which allows overriding of all command defaults for the duration of that context.
* added `sh.pushd` with context which takes a directory name and changes to that directory for the duration of that with
  context. [PR #206](https://github.com/amoffat/sh/pull/206)
* tests now include python 3.4 if available. tests also stop on the first python that suite that fails.
* SIGABRT, SIGBUS, SIGFPE, SIGILL, SIGPIPE, SIGSYS have been added to the list of signals that throw an
  exception [PR #201](https://github.com/amoffat/sh/pull/201)
* "callable" builtin has been faked for python3.1, which lacks it.
* "direct" option added to `_piped` special keyword argument, which allows sh to hand off a process's stdout fd directly
  to another process, instead of buffering its stdout internally, then handing it
  off.  [#119](https://github.com/amoffat/sh/issues/119)

## 1.09 - 9/08/13

* Fixed encoding errors related to a system encoding "ascii". [#123](https://github.com/amoffat/sh/issues/123)
* Added exit_code attribute to SignalException and ErrorReturnCode exception
  classes. [#127](https://github.com/amoffat/sh/issues/127)
* Making the default behavior of spawned processes to not be explicitly killed when the parent python process ends. Also
  making the spawned process ignore SIGHUP. [#139](https://github.com/amoffat/sh/issues/139)
* Made OSX sleep hack to apply to PY2 as well as PY3.

## 1.08 - 1/29/12

* Added SignalException class and made all commands that end terminate by a signal defined in
  SIGNALS_THAT_SHOULD_THROW_EXCEPTION raise it. [#91](https://github.com/amoffat/sh/issues/91)
* Bugfix where CommandNotFound was not being raised if Command was created by
  instantiation.  [#113](https://github.com/amoffat/sh/issues/113)
* Bugfix for Commands that are wrapped with functools.wraps() [#121](https://github.com/amoffat/sh/issues/121]
* Bugfix where input arguments were being assumed as ascii or unicode, but never as a string in a different encoding.
* _long_sep keyword argument added joining together a dictionary of arguments passed in to a command
* Commands can now be passed a dictionary of args, and the keys will be interpretted "raw", with no underscore-to-hyphen
  conversion
* Reserved Python keywords can now be used as subcommands by appending an underscore `_` to them

## 1.07 - 11/21/12

* Bugfix for PyDev when `locale.getpreferredencoding()` is empty.
* Fixes for IPython3 that involve `sh.<tab>` and `sh?`
* Added `_tee` special keyword argument to force stdout/stderr to store internally and make available for piping data
  that is being redirected.
* Added `_decode_errors` to be passed to all stdout/stderr decoding of a process.
* Added `_no_out`, `_no_err`, and `_no_pipe` special keyword arguments. These are used for long-running processes with
  lots of output.
* Changed custom loggers that were created for each process to fixed loggers, so there are no longer logger references
  laying around in the logging module after the process ends and it garbage collected.

## 1.06 - 11/10/12

* Removed old undocumented cruft of ARG1..ARGN and ARGV.
* Bugfix where `logging_enabled` could not be set from the importing module.
* Disabled garbage collection before fork to prevent garbage collection in child process.
* Major bugfix where cyclical references were preventing process objects (and their associated stdout/stderr buffers)
  from being garbage collected.
* Bugfix in RunningCommand and OProc loggers, which could get really huge if a command was called that had a large
  number of arguments.

## 1.05 - 10/20/12

* Changing status from alpha to beta.
* Python 3.3 officially supported.
* Documentation fix. The section on exceptions now references the fact that signals do not raise an exception, even for
  signals that might seem like they should, e.g. segfault.
* Bugfix with Python 3.3 where importing commands from the sh namespace resulted in an error related to `__path__`
* Long-form and short-form options to commands may now be given False to disable the option from being passed into the
  command. This is useful to pass in a boolean flag that you flip to either True or False to enable or disable some
  functionality at runtime.

## 1.04 - 10/07/12

* Making `Command` class resolve the `path` parameter with `which` by default instead of expecting it to be resolved
  before it is passed in. This change shouldn't affect backwards compatibility.
* Fixing a bug when an exception is raised from a program, and the error output has non-ascii text. This didn't work in
  Python < 3.0, because .decode()'s default encoding is typically ascii.<|MERGE_RESOLUTION|>--- conflicted
+++ resolved
@@ -1,16 +1,10 @@
 # Changelog
-<<<<<<< HEAD
 
 ## 2.0.0 -
 
-* Removed Python < 3.6 support
+* Dropped support for Python < 3.6
 * Bumped default tty size to more standard (24, 80)
-=======
-## 2.0.0 -
-*   Dropped support for Python < 3.6
-*   Bumped default tty size to more standard (24, 80)
-*   First argument being a RunningCommand no longer automatically passes it as stdin
->>>>>>> a366152f
+* First argument being a RunningCommand no longer automatically passes it as stdin
 
 ## 1.14.1 - 10/24/20
 
