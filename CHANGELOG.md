# Changelog
<<<<<<< HEAD

## 2.0.0 -

* Dropped support for Python < 3.6
* Bumped default tty size to more standard (24, 80)
* First argument being a RunningCommand no longer automatically passes it as stdin
=======
## 1.14.3
*   bugfix where `Command` was not aware of default call args when wrapping the module [#559](https://github.com/amoffat/sh/pull/573)
>>>>>>> 7cca5f80

## 1.14.1 - 10/24/20

* bugfix where setting `_ok_code` to not include 0, but 0 was the exit
  code [#545](https://github.com/amoffat/sh/pull/545)

## 1.14.0 - 8/28/20

* `_env` now more lenient in accepting dictionary-like objects [#527](https://github.com/amoffat/sh/issues/527)
* `None` and `False` arguments now do not pass through to underlying
  command [#525](https://github.com/amoffat/sh/pull/525)
* Implemented `find_spec` on the fancy importer, which fixes some Python3.4+
  issues [#536](https://github.com/amoffat/sh/pull/536)

## 1.13.1 - 4/28/20

* regression fix if `_fg=False` [#520](https://github.com/amoffat/sh/issues/520)

## 1.13.0 - 4/27/20

* minor Travis CI fixes [#492](https://github.com/amoffat/sh/pull/492)
* bugfix for boolean long options not respecting `_long_prefix` [#488](https://github.com/amoffat/sh/pull/488)
* fix deprecation warning on Python 3.6 regexes [#482](https://github.com/amoffat/sh/pull/482)
* `_pass_fds` and `_close_fds` special kwargs for controlling file descriptor inheritance in child.
* more efficiently closing inherited fds [#406](https://github.com/amoffat/sh/issues/406)
* bugfix where passing invalid dictionary to `_env` will cause a mysterious child 255 exit
  code. [#497](https://github.com/amoffat/sh/pull/497)
* bugfix where `_in` using 0 or `sys.stdin` wasn't behaving like a TTY, if it was in fact a
  TTY. [#514](https://github.com/amoffat/sh/issues/514)
* bugfix where `help(sh)` raised an exception [#455](https://github.com/amoffat/sh/issues/455)
* bugfix fixing broken interactive ssh tutorial from docs
* change to automatic tty merging into a single pty if `_tty_in=True` and `_tty_out=True`
* introducing `_unify_ttys`, default False, which allows explicit tty merging into single pty
* contrib command for `ssh` connections requiring passwords
* performance fix for polling output too fast when using `_iter` [#462](https://github.com/amoffat/sh/issues/462)
* execution contexts can now be used in python shell [#466](https://github.com/amoffat/sh/pull/466)
* bugfix `ErrorReturnCode` instances can now be pickled
* bugfix passing empty string or `None` for `_in` hanged [#427](https://github.com/amoffat/sh/pull/427)
* bugfix where passing a filename or file-like object to `_out` wasn't using
  os.dup2 [#449](https://github.com/amoffat/sh/issues/449)
* regression make `_fg` work with `_cwd` again [#330](https://github.com/amoffat/sh/issues/330)
* an invalid `_cwd` now raises a `ForkException` not an `OSError`.
* AIX support [#477](https://github.com/amoffat/sh/issues/477)
* added a `timeout=None` param to `RunningCommand.wait()` [#515](https://github.com/amoffat/sh/issues/515)

## 1.12.14 - 6/6/17

* bugfix for poor sleep performance [#378](https://github.com/amoffat/sh/issues/378)
* allow passing raw integer file descriptors for `_out` and `_err` handlers
* bugfix for when `_tee` and `_out` are used, and the `_out` is a tty or
  pipe [#384](https://github.com/amoffat/sh/issues/384)
* bugfix where python 3.3+ detected different arg counts for bound method output
  callbacks [#380](https://github.com/amoffat/sh/issues/380)

## 1.12.12, 1.12.13 - 3/30/17

* pypi readme doc bugfix [PR#377](https://github.com/amoffat/sh/pull/377)

## 1.12.11 - 3/13/17

* bugfix for relative paths to `sh.Command` not expanding to absolute
  paths [#372](https://github.com/amoffat/sh/issues/372)
* updated for python 3.6
* bugfix for SIGPIPE not being handled correctly on pipelined processes [#373](https://github.com/amoffat/sh/issues/373)

## 1.12.10 - 3/02/17

* bugfix for file descriptors over 1024 [#356](https://github.com/amoffat/sh/issues/356)
* bugfix when `_err_to_out` is True and `_out` is pipe or tty [#365](https://github.com/amoffat/sh/issues/365)

## 1.12.9 - 1/04/17

* added `_bg_exc` for silencing exceptions in background threads [#350](https://github.com/amoffat/sh/pull/350)

## 1.12.8 - 12/16/16

* bugfix for patched glob.glob on python3.5 [#341](https://github.com/amoffat/sh/issues/341)

## 1.12.7 - 12/07/16

* added `_out` and `_out_bufsize` validator [#346](https://github.com/amoffat/sh/issues/346)
* bugfix for internal stdout thread running when it shouldn't [#346](https://github.com/amoffat/sh/issues/346)

## 1.12.6 - 12/02/16

* regression bugfix on timeout [#344](https://github.com/amoffat/sh/issues/344)
* regression bugfix on `_ok_code=None`

## 1.12.5 - 12/01/16

* further improvements on cpu usage

## 1.12.4 - 11/30/16

* regression in cpu usage [#339](https://github.com/amoffat/sh/issues/339)

## 1.12.3 - 11/29/16

* fd leak regression and fix for flawed fd leak detection test [#337](https://github.com/amoffat/sh/pull/337)

## 1.12.2 - 11/28/16

* support for `io.StringIO` in python2

## 1.12.1 - 11/28/16

* added support for using raw file descriptors for `_in`, `_out`, and `_err`
* removed `.close()`ing `_out` handler if FIFO detected

## 1.12.0 - 11/21/16

* composed commands no longer propagate `_bg`
* better support for using `sys.stdin` and `sys.stdout` for `_in` and `_out`
* bugfix where `which()` would not stop searching at the first valid executable found in PATH
* added `_long_prefix` for programs whose long arguments start with something other
  than `--` [#278](https://github.com/amoffat/sh/pull/278)
* added `_log_msg` for advanced configuration of log message [#311](https://github.com/amoffat/sh/pull/311)
* added `sh.contrib.sudo`
* added `_arg_preprocess` for advanced command wrapping
* alter callable `_in` arguments to signify completion with falsy chunk
* bugfix where pipes passed into `_out` or `_err` were not flushed on process
  end [#252](https://github.com/amoffat/sh/pull/252)
* deprecated `with sh.args(**kwargs)` in favor of `sh2 = sh(**kwargs)`
* made `sh.pushd` thread safe
* added `.kill_group()` and `.signal_group()` methods for better process
  control [#237](https://github.com/amoffat/sh/pull/237)
* added `new_session` special keyword argument for controlling spawned process
  session [#266](https://github.com/amoffat/sh/issues/266)
* bugfix better handling for EINTR on system calls [#292](https://github.com/amoffat/sh/pull/292)
* bugfix where with-contexts were not threadsafe [#247](https://github.com/amoffat/sh/issues/195)
* `_uid` new special keyword param for specifying the user id of the
  process [#133](https://github.com/amoffat/sh/issues/133)
* bugfix where exceptions were swallowed by processes that weren't waited
  on [#309](https://github.com/amoffat/sh/issues/309)
* bugfix where processes that dupd their stdout/stderr to a long running child process would cause sh to
  hang [#310](https://github.com/amoffat/sh/issues/310)
* improved logging output [#323](https://github.com/amoffat/sh/issues/323)
* bugfix for python3+ where binary data was passed into a process's
  stdin [#325](https://github.com/amoffat/sh/issues/325)
* Introduced execution contexts which allow baking of common special keyword arguments into all
  commands [#269](https://github.com/amoffat/sh/issues/269)
* `Command` and `which` now can take an optional `paths` parameter which specifies the search
  paths [#226](https://github.com/amoffat/sh/issues/226)
* `_preexec_fn` option for executing a function after the child process forks but before it
  execs [#260](https://github.com/amoffat/sh/issues/260)
* `_fg` reintroduced, with limited functionality. hurrah! [#92](https://github.com/amoffat/sh/issues/92)
* bugfix where a command would block if passed a fd for stdin that wasn't yet ready to
  read [#253](https://github.com/amoffat/sh/issues/253)
* `_long_sep` can now take `None` which splits the long form arguments into individual
  arguments [#258](https://github.com/amoffat/sh/issues/258)
* making `_piped` perform "direct" piping by default (linking fds together). this fixes memory
  problems [#270](https://github.com/amoffat/sh/issues/270)
* bugfix where calling `next()` on an iterable process that has raised `StopIteration`,
  hangs [#273](https://github.com/amoffat/sh/issues/273)
* `sh.cd` called with no arguments no changes into the user's home directory, like
  native `cd` [#275](https://github.com/amoffat/sh/issues/275)
* `sh.glob` removed entirely. the rationale is correctness over
  hand-holding. [#279](https://github.com/amoffat/sh/issues/279)
* added `_truncate_exc`, defaulting to `True`, which tells our exceptions to truncate output.
* bugfix for exceptions whose messages contained unicode
* `_done` callback no longer assumes you want your command put in the background.
* `_done` callback is now called asynchronously in a separate thread.
* `_done` callback is called regardless of exception, which is necessary in order to release held resources, for example
  a process pool

## 1.10 - 12/30/14

* partially applied functions with `functools.partial` have been fixed for `_out` and `_err`
  callbacks [#160](https://github.com/amoffat/sh/issues/160)
* `_out` or `_err` being callables no longer puts the running command in the background. to achieve the previous
  behavior, pass `_bg=True` to your command.
* deprecated `_with` contexts [#195](https://github.com/amoffat/sh/issues/195)
* `_timeout_signal` allows you to specify your own signal to kill a timed-out process with. use a constant from
  the `signal` stdlib module. [#171](https://github.com/amoffat/sh/issues/171)
* signal exceptions can now be caught by number or name.  `SignalException_9 == SignalException_SIGKILL`
* child processes that timeout via `_timeout` raise `sh.TimeoutException` instead
  of `sh.SignalExeception_9` [#172](https://github.com/amoffat/sh/issues/172)
* fixed `help(sh)` from the python shell and `pydoc sh` from the command
  line. [#173](https://github.com/amoffat/sh/issues/173)
* program names can no longer be shadowed by names that sh.py defines internally. removed the requirement of trailing
  underscores for programs that could have their names shadowed, like `id`.
* memory optimization when a child process's stdin is a newline-delimted string and our bufsize is newlines
* feature, `_done` special keyword argument that accepts a callback to be called when the command completes
  successfully [#185](https://github.com/amoffat/sh/issues/185)
* bugfix for being unable to print a baked command in python3+ [#176](https://github.com/amoffat/sh/issues/176)
* bugfix for cwd not existing and causing the child process to continue running parent process
  code [#202](https://github.com/amoffat/sh/issues/202)
* child process is now guaranteed to exit on exception between fork and exec.
* fix python2 deprecation warning when running with -3 [PR #165](https://github.com/amoffat/sh/pull/165)
* bugfix where sh.py was attempting to execute directories [#196](https://github.com/amoffat/sh/issues/196)
  , [PR #189](https://github.com/amoffat/sh/pull/189)
* only backgrounded processes will ignore SIGHUP
* allowed `ok_code` to take a `range` object. [#PR 210](https://github.com/amoffat/sh/pull/210/files)
* added `sh.args` with context which allows overriding of all command defaults for the duration of that context.
* added `sh.pushd` with context which takes a directory name and changes to that directory for the duration of that with
  context. [PR #206](https://github.com/amoffat/sh/pull/206)
* tests now include python 3.4 if available. tests also stop on the first python that suite that fails.
* SIGABRT, SIGBUS, SIGFPE, SIGILL, SIGPIPE, SIGSYS have been added to the list of signals that throw an
  exception [PR #201](https://github.com/amoffat/sh/pull/201)
* "callable" builtin has been faked for python3.1, which lacks it.
* "direct" option added to `_piped` special keyword argument, which allows sh to hand off a process's stdout fd directly
  to another process, instead of buffering its stdout internally, then handing it
  off.  [#119](https://github.com/amoffat/sh/issues/119)

## 1.09 - 9/08/13

* Fixed encoding errors related to a system encoding "ascii". [#123](https://github.com/amoffat/sh/issues/123)
* Added exit_code attribute to SignalException and ErrorReturnCode exception
  classes. [#127](https://github.com/amoffat/sh/issues/127)
* Making the default behavior of spawned processes to not be explicitly killed when the parent python process ends. Also
  making the spawned process ignore SIGHUP. [#139](https://github.com/amoffat/sh/issues/139)
* Made OSX sleep hack to apply to PY2 as well as PY3.

## 1.08 - 1/29/12

* Added SignalException class and made all commands that end terminate by a signal defined in
  SIGNALS_THAT_SHOULD_THROW_EXCEPTION raise it. [#91](https://github.com/amoffat/sh/issues/91)
* Bugfix where CommandNotFound was not being raised if Command was created by
  instantiation.  [#113](https://github.com/amoffat/sh/issues/113)
* Bugfix for Commands that are wrapped with functools.wraps() [#121](https://github.com/amoffat/sh/issues/121]
* Bugfix where input arguments were being assumed as ascii or unicode, but never as a string in a different encoding.
* _long_sep keyword argument added joining together a dictionary of arguments passed in to a command
* Commands can now be passed a dictionary of args, and the keys will be interpretted "raw", with no underscore-to-hyphen
  conversion
* Reserved Python keywords can now be used as subcommands by appending an underscore `_` to them

## 1.07 - 11/21/12

* Bugfix for PyDev when `locale.getpreferredencoding()` is empty.
* Fixes for IPython3 that involve `sh.<tab>` and `sh?`
* Added `_tee` special keyword argument to force stdout/stderr to store internally and make available for piping data
  that is being redirected.
* Added `_decode_errors` to be passed to all stdout/stderr decoding of a process.
* Added `_no_out`, `_no_err`, and `_no_pipe` special keyword arguments. These are used for long-running processes with
  lots of output.
* Changed custom loggers that were created for each process to fixed loggers, so there are no longer logger references
  laying around in the logging module after the process ends and it garbage collected.

## 1.06 - 11/10/12

* Removed old undocumented cruft of ARG1..ARGN and ARGV.
* Bugfix where `logging_enabled` could not be set from the importing module.
* Disabled garbage collection before fork to prevent garbage collection in child process.
* Major bugfix where cyclical references were preventing process objects (and their associated stdout/stderr buffers)
  from being garbage collected.
* Bugfix in RunningCommand and OProc loggers, which could get really huge if a command was called that had a large
  number of arguments.

## 1.05 - 10/20/12

* Changing status from alpha to beta.
* Python 3.3 officially supported.
* Documentation fix. The section on exceptions now references the fact that signals do not raise an exception, even for
  signals that might seem like they should, e.g. segfault.
* Bugfix with Python 3.3 where importing commands from the sh namespace resulted in an error related to `__path__`
* Long-form and short-form options to commands may now be given False to disable the option from being passed into the
  command. This is useful to pass in a boolean flag that you flip to either True or False to enable or disable some
  functionality at runtime.

## 1.04 - 10/07/12

* Making `Command` class resolve the `path` parameter with `which` by default instead of expecting it to be resolved
  before it is passed in. This change shouldn't affect backwards compatibility.
* Fixing a bug when an exception is raised from a program, and the error output has non-ascii text. This didn't work in
  Python < 3.0, because .decode()'s default encoding is typically ascii.<|MERGE_RESOLUTION|>--- conflicted
+++ resolved
@@ -1,277 +1,219 @@
 # Changelog
-<<<<<<< HEAD
 
 ## 2.0.0 -
 
 * Dropped support for Python < 3.6
 * Bumped default tty size to more standard (24, 80)
 * First argument being a RunningCommand no longer automatically passes it as stdin
-=======
+
 ## 1.14.3
-*   bugfix where `Command` was not aware of default call args when wrapping the module [#559](https://github.com/amoffat/sh/pull/573)
->>>>>>> 7cca5f80
+* Bugfix where `Command` was not aware of default call args when wrapping the module [#559](https://github.com/amoffat/sh/pull/573)
 
 ## 1.14.1 - 10/24/20
-
-* bugfix where setting `_ok_code` to not include 0, but 0 was the exit
-  code [#545](https://github.com/amoffat/sh/pull/545)
+*   bugfix where setting `_ok_code` to not include 0, but 0 was the exit code [#545](https://github.com/amoffat/sh/pull/545)
 
 ## 1.14.0 - 8/28/20
-
-* `_env` now more lenient in accepting dictionary-like objects [#527](https://github.com/amoffat/sh/issues/527)
-* `None` and `False` arguments now do not pass through to underlying
-  command [#525](https://github.com/amoffat/sh/pull/525)
-* Implemented `find_spec` on the fancy importer, which fixes some Python3.4+
-  issues [#536](https://github.com/amoffat/sh/pull/536)
+*   `_env` now more lenient in accepting dictionary-like objects [#527](https://github.com/amoffat/sh/issues/527)
+*   `None` and `False` arguments now do not pass through to underlying command [#525](https://github.com/amoffat/sh/pull/525)
+*   Implemented `find_spec` on the fancy importer, which fixes some Python3.4+ issues [#536](https://github.com/amoffat/sh/pull/536)
 
 ## 1.13.1 - 4/28/20
-
-* regression fix if `_fg=False` [#520](https://github.com/amoffat/sh/issues/520)
+*   regression fix if `_fg=False` [#520](https://github.com/amoffat/sh/issues/520)
 
 ## 1.13.0 - 4/27/20
-
-* minor Travis CI fixes [#492](https://github.com/amoffat/sh/pull/492)
-* bugfix for boolean long options not respecting `_long_prefix` [#488](https://github.com/amoffat/sh/pull/488)
-* fix deprecation warning on Python 3.6 regexes [#482](https://github.com/amoffat/sh/pull/482)
-* `_pass_fds` and `_close_fds` special kwargs for controlling file descriptor inheritance in child.
-* more efficiently closing inherited fds [#406](https://github.com/amoffat/sh/issues/406)
-* bugfix where passing invalid dictionary to `_env` will cause a mysterious child 255 exit
-  code. [#497](https://github.com/amoffat/sh/pull/497)
-* bugfix where `_in` using 0 or `sys.stdin` wasn't behaving like a TTY, if it was in fact a
-  TTY. [#514](https://github.com/amoffat/sh/issues/514)
-* bugfix where `help(sh)` raised an exception [#455](https://github.com/amoffat/sh/issues/455)
-* bugfix fixing broken interactive ssh tutorial from docs
-* change to automatic tty merging into a single pty if `_tty_in=True` and `_tty_out=True`
-* introducing `_unify_ttys`, default False, which allows explicit tty merging into single pty
-* contrib command for `ssh` connections requiring passwords
-* performance fix for polling output too fast when using `_iter` [#462](https://github.com/amoffat/sh/issues/462)
-* execution contexts can now be used in python shell [#466](https://github.com/amoffat/sh/pull/466)
-* bugfix `ErrorReturnCode` instances can now be pickled
-* bugfix passing empty string or `None` for `_in` hanged [#427](https://github.com/amoffat/sh/pull/427)
-* bugfix where passing a filename or file-like object to `_out` wasn't using
-  os.dup2 [#449](https://github.com/amoffat/sh/issues/449)
-* regression make `_fg` work with `_cwd` again [#330](https://github.com/amoffat/sh/issues/330)
-* an invalid `_cwd` now raises a `ForkException` not an `OSError`.
-* AIX support [#477](https://github.com/amoffat/sh/issues/477)
-* added a `timeout=None` param to `RunningCommand.wait()` [#515](https://github.com/amoffat/sh/issues/515)
+*   minor Travis CI fixes [#492](https://github.com/amoffat/sh/pull/492)
+*   bugfix for boolean long options not respecting `_long_prefix` [#488](https://github.com/amoffat/sh/pull/488)
+*   fix deprecation warning on Python 3.6 regexes [#482](https://github.com/amoffat/sh/pull/482)
+*   `_pass_fds` and `_close_fds` special kwargs for controlling file descriptor inheritance in child.
+*   more efficiently closing inherited fds [#406](https://github.com/amoffat/sh/issues/406)
+*   bugfix where passing invalid dictionary to `_env` will cause a mysterious child 255 exit code. [#497](https://github.com/amoffat/sh/pull/497)
+*   bugfix where `_in` using 0 or `sys.stdin` wasn't behaving like a TTY, if it was in fact a TTY. [#514](https://github.com/amoffat/sh/issues/514)
+*   bugfix where `help(sh)` raised an exception [#455](https://github.com/amoffat/sh/issues/455)
+*   bugfix fixing broken interactive ssh tutorial from docs
+*   change to automatic tty merging into a single pty if `_tty_in=True` and `_tty_out=True`
+*   introducing `_unify_ttys`, default False, which allows explicit tty merging into single pty
+*   contrib command for `ssh` connections requiring passwords
+*   performance fix for polling output too fast when using `_iter` [#462](https://github.com/amoffat/sh/issues/462)
+*   execution contexts can now be used in python shell [#466](https://github.com/amoffat/sh/pull/466)
+*   bugfix `ErrorReturnCode` instances can now be pickled
+*   bugfix passing empty string or `None` for `_in` hanged [#427](https://github.com/amoffat/sh/pull/427)
+*   bugfix where passing a filename or file-like object to `_out` wasn't using os.dup2 [#449](https://github.com/amoffat/sh/issues/449)
+*   regression make `_fg` work with `_cwd` again [#330](https://github.com/amoffat/sh/issues/330)
+*   an invalid `_cwd` now raises a `ForkException` not an `OSError`.
+*   AIX support [#477](https://github.com/amoffat/sh/issues/477)
+*   added a `timeout=None` param to `RunningCommand.wait()` [#515](https://github.com/amoffat/sh/issues/515)
 
 ## 1.12.14 - 6/6/17
-
-* bugfix for poor sleep performance [#378](https://github.com/amoffat/sh/issues/378)
-* allow passing raw integer file descriptors for `_out` and `_err` handlers
-* bugfix for when `_tee` and `_out` are used, and the `_out` is a tty or
-  pipe [#384](https://github.com/amoffat/sh/issues/384)
-* bugfix where python 3.3+ detected different arg counts for bound method output
-  callbacks [#380](https://github.com/amoffat/sh/issues/380)
+*   bugfix for poor sleep performance [#378](https://github.com/amoffat/sh/issues/378)
+*   allow passing raw integer file descriptors for `_out` and `_err` handlers
+*   bugfix for when `_tee` and `_out` are used, and the `_out` is a tty or pipe [#384](https://github.com/amoffat/sh/issues/384)
+*   bugfix where python 3.3+ detected different arg counts for bound method output callbacks [#380](https://github.com/amoffat/sh/issues/380)
 
 ## 1.12.12, 1.12.13 - 3/30/17
-
-* pypi readme doc bugfix [PR#377](https://github.com/amoffat/sh/pull/377)
+*   pypi readme doc bugfix [PR#377](https://github.com/amoffat/sh/pull/377)
 
 ## 1.12.11 - 3/13/17
 
-* bugfix for relative paths to `sh.Command` not expanding to absolute
-  paths [#372](https://github.com/amoffat/sh/issues/372)
-* updated for python 3.6
-* bugfix for SIGPIPE not being handled correctly on pipelined processes [#373](https://github.com/amoffat/sh/issues/373)
+*   bugfix for relative paths to `sh.Command` not expanding to absolute paths [#372](https://github.com/amoffat/sh/issues/372)
+*   updated for python 3.6
+*   bugfix for SIGPIPE not being handled correctly on pipelined processes [#373](https://github.com/amoffat/sh/issues/373)
 
 ## 1.12.10 - 3/02/17
 
-* bugfix for file descriptors over 1024 [#356](https://github.com/amoffat/sh/issues/356)
-* bugfix when `_err_to_out` is True and `_out` is pipe or tty [#365](https://github.com/amoffat/sh/issues/365)
+*   bugfix for file descriptors over 1024 [#356](https://github.com/amoffat/sh/issues/356)
+*   bugfix when `_err_to_out` is True and `_out` is pipe or tty [#365](https://github.com/amoffat/sh/issues/365)
 
 ## 1.12.9 - 1/04/17
 
-* added `_bg_exc` for silencing exceptions in background threads [#350](https://github.com/amoffat/sh/pull/350)
+*   added `_bg_exc` for silencing exceptions in background threads [#350](https://github.com/amoffat/sh/pull/350)
 
 ## 1.12.8 - 12/16/16
 
-* bugfix for patched glob.glob on python3.5 [#341](https://github.com/amoffat/sh/issues/341)
+*   bugfix for patched glob.glob on python3.5 [#341](https://github.com/amoffat/sh/issues/341)
 
 ## 1.12.7 - 12/07/16
 
-* added `_out` and `_out_bufsize` validator [#346](https://github.com/amoffat/sh/issues/346)
-* bugfix for internal stdout thread running when it shouldn't [#346](https://github.com/amoffat/sh/issues/346)
+*   added `_out` and `_out_bufsize` validator [#346](https://github.com/amoffat/sh/issues/346)
+*   bugfix for internal stdout thread running when it shouldn't [#346](https://github.com/amoffat/sh/issues/346)
 
 ## 1.12.6 - 12/02/16
 
-* regression bugfix on timeout [#344](https://github.com/amoffat/sh/issues/344)
-* regression bugfix on `_ok_code=None`
+*   regression bugfix on timeout [#344](https://github.com/amoffat/sh/issues/344)
+*   regression bugfix on `_ok_code=None`
 
 ## 1.12.5 - 12/01/16
 
-* further improvements on cpu usage
+*   further improvements on cpu usage
 
 ## 1.12.4 - 11/30/16
 
-* regression in cpu usage [#339](https://github.com/amoffat/sh/issues/339)
+*   regression in cpu usage [#339](https://github.com/amoffat/sh/issues/339)
 
 ## 1.12.3 - 11/29/16
 
-* fd leak regression and fix for flawed fd leak detection test [#337](https://github.com/amoffat/sh/pull/337)
+*   fd leak regression and fix for flawed fd leak detection test [#337](https://github.com/amoffat/sh/pull/337)
 
 ## 1.12.2 - 11/28/16
 
-* support for `io.StringIO` in python2
+*   support for `io.StringIO` in python2
 
 ## 1.12.1 - 11/28/16
 
-* added support for using raw file descriptors for `_in`, `_out`, and `_err`
-* removed `.close()`ing `_out` handler if FIFO detected
+*   added support for using raw file descriptors for `_in`, `_out`, and `_err`
+*   removed `.close()`ing `_out` handler if FIFO detected
 
 ## 1.12.0 - 11/21/16
 
-* composed commands no longer propagate `_bg`
-* better support for using `sys.stdin` and `sys.stdout` for `_in` and `_out`
-* bugfix where `which()` would not stop searching at the first valid executable found in PATH
-* added `_long_prefix` for programs whose long arguments start with something other
-  than `--` [#278](https://github.com/amoffat/sh/pull/278)
-* added `_log_msg` for advanced configuration of log message [#311](https://github.com/amoffat/sh/pull/311)
-* added `sh.contrib.sudo`
-* added `_arg_preprocess` for advanced command wrapping
-* alter callable `_in` arguments to signify completion with falsy chunk
-* bugfix where pipes passed into `_out` or `_err` were not flushed on process
-  end [#252](https://github.com/amoffat/sh/pull/252)
-* deprecated `with sh.args(**kwargs)` in favor of `sh2 = sh(**kwargs)`
-* made `sh.pushd` thread safe
-* added `.kill_group()` and `.signal_group()` methods for better process
-  control [#237](https://github.com/amoffat/sh/pull/237)
-* added `new_session` special keyword argument for controlling spawned process
-  session [#266](https://github.com/amoffat/sh/issues/266)
-* bugfix better handling for EINTR on system calls [#292](https://github.com/amoffat/sh/pull/292)
-* bugfix where with-contexts were not threadsafe [#247](https://github.com/amoffat/sh/issues/195)
-* `_uid` new special keyword param for specifying the user id of the
-  process [#133](https://github.com/amoffat/sh/issues/133)
-* bugfix where exceptions were swallowed by processes that weren't waited
-  on [#309](https://github.com/amoffat/sh/issues/309)
-* bugfix where processes that dupd their stdout/stderr to a long running child process would cause sh to
-  hang [#310](https://github.com/amoffat/sh/issues/310)
-* improved logging output [#323](https://github.com/amoffat/sh/issues/323)
-* bugfix for python3+ where binary data was passed into a process's
-  stdin [#325](https://github.com/amoffat/sh/issues/325)
-* Introduced execution contexts which allow baking of common special keyword arguments into all
-  commands [#269](https://github.com/amoffat/sh/issues/269)
-* `Command` and `which` now can take an optional `paths` parameter which specifies the search
-  paths [#226](https://github.com/amoffat/sh/issues/226)
-* `_preexec_fn` option for executing a function after the child process forks but before it
-  execs [#260](https://github.com/amoffat/sh/issues/260)
-* `_fg` reintroduced, with limited functionality. hurrah! [#92](https://github.com/amoffat/sh/issues/92)
-* bugfix where a command would block if passed a fd for stdin that wasn't yet ready to
-  read [#253](https://github.com/amoffat/sh/issues/253)
-* `_long_sep` can now take `None` which splits the long form arguments into individual
-  arguments [#258](https://github.com/amoffat/sh/issues/258)
-* making `_piped` perform "direct" piping by default (linking fds together). this fixes memory
-  problems [#270](https://github.com/amoffat/sh/issues/270)
-* bugfix where calling `next()` on an iterable process that has raised `StopIteration`,
-  hangs [#273](https://github.com/amoffat/sh/issues/273)
-* `sh.cd` called with no arguments no changes into the user's home directory, like
-  native `cd` [#275](https://github.com/amoffat/sh/issues/275)
-* `sh.glob` removed entirely. the rationale is correctness over
-  hand-holding. [#279](https://github.com/amoffat/sh/issues/279)
-* added `_truncate_exc`, defaulting to `True`, which tells our exceptions to truncate output.
-* bugfix for exceptions whose messages contained unicode
-* `_done` callback no longer assumes you want your command put in the background.
-* `_done` callback is now called asynchronously in a separate thread.
-* `_done` callback is called regardless of exception, which is necessary in order to release held resources, for example
-  a process pool
+*   composed commands no longer propagate `_bg`
+*   better support for using `sys.stdin` and `sys.stdout` for `_in` and `_out`
+*   bugfix where `which()` would not stop searching at the first valid executable found in PATH
+*   added `_long_prefix` for programs whose long arguments start with something other than `--` [#278](https://github.com/amoffat/sh/pull/278)
+*   added `_log_msg` for advanced configuration of log message [#311](https://github.com/amoffat/sh/pull/311)
+*   added `sh.contrib.sudo`
+*   added `_arg_preprocess` for advanced command wrapping
+*   alter callable `_in` arguments to signify completion with falsy chunk
+*   bugfix where pipes passed into `_out` or `_err` were not flushed on process end [#252](https://github.com/amoffat/sh/pull/252)
+*   deprecated `with sh.args(**kwargs)` in favor of `sh2 = sh(**kwargs)`
+*   made `sh.pushd` thread safe
+*   added `.kill_group()` and `.signal_group()` methods for better process control [#237](https://github.com/amoffat/sh/pull/237)
+*   added `new_session` special keyword argument for controlling spawned process session [#266](https://github.com/amoffat/sh/issues/266)
+*   bugfix better handling for EINTR on system calls [#292](https://github.com/amoffat/sh/pull/292)
+*   bugfix where with-contexts were not threadsafe [#247](https://github.com/amoffat/sh/issues/195)
+*   `_uid` new special keyword param for specifying the user id of the process [#133](https://github.com/amoffat/sh/issues/133)
+*   bugfix where exceptions were swallowed by processes that weren't waited on [#309](https://github.com/amoffat/sh/issues/309)
+*   bugfix where processes that dupd their stdout/stderr to a long running child process would cause sh to hang [#310](https://github.com/amoffat/sh/issues/310)
+*   improved logging output [#323](https://github.com/amoffat/sh/issues/323)
+*   bugfix for python3+ where binary data was passed into a process's stdin [#325](https://github.com/amoffat/sh/issues/325)
+*   Introduced execution contexts which allow baking of common special keyword arguments into all commands [#269](https://github.com/amoffat/sh/issues/269)
+*   `Command` and `which` now can take an optional `paths` parameter which specifies the search paths [#226](https://github.com/amoffat/sh/issues/226)
+*   `_preexec_fn` option for executing a function after the child process forks but before it execs [#260](https://github.com/amoffat/sh/issues/260)
+*   `_fg` reintroduced, with limited functionality.  hurrah! [#92](https://github.com/amoffat/sh/issues/92)
+*   bugfix where a command would block if passed a fd for stdin that wasn't yet ready to read [#253](https://github.com/amoffat/sh/issues/253)
+*   `_long_sep` can now take `None` which splits the long form arguments into individual arguments [#258](https://github.com/amoffat/sh/issues/258)
+*   making `_piped` perform "direct" piping by default (linking fds together).  this fixes memory problems [#270](https://github.com/amoffat/sh/issues/270)
+*   bugfix where calling `next()` on an iterable process that has raised `StopIteration`, hangs [#273](https://github.com/amoffat/sh/issues/273)
+*   `sh.cd` called with no arguments no changes into the user's home directory, like native `cd` [#275](https://github.com/amoffat/sh/issues/275)
+*   `sh.glob` removed entirely.  the rationale is correctness over hand-holding. [#279](https://github.com/amoffat/sh/issues/279)
+*   added `_truncate_exc`, defaulting to `True`, which tells our exceptions to truncate output.
+*   bugfix for exceptions whose messages contained unicode
+*   `_done` callback no longer assumes you want your command put in the background.
+*   `_done` callback is now called asynchronously in a separate thread.
+*   `_done` callback is called regardless of exception, which is necessary in order to release held resources, for example a process pool
 
 ## 1.10 - 12/30/14
 
-* partially applied functions with `functools.partial` have been fixed for `_out` and `_err`
-  callbacks [#160](https://github.com/amoffat/sh/issues/160)
-* `_out` or `_err` being callables no longer puts the running command in the background. to achieve the previous
-  behavior, pass `_bg=True` to your command.
-* deprecated `_with` contexts [#195](https://github.com/amoffat/sh/issues/195)
-* `_timeout_signal` allows you to specify your own signal to kill a timed-out process with. use a constant from
-  the `signal` stdlib module. [#171](https://github.com/amoffat/sh/issues/171)
-* signal exceptions can now be caught by number or name.  `SignalException_9 == SignalException_SIGKILL`
-* child processes that timeout via `_timeout` raise `sh.TimeoutException` instead
-  of `sh.SignalExeception_9` [#172](https://github.com/amoffat/sh/issues/172)
-* fixed `help(sh)` from the python shell and `pydoc sh` from the command
-  line. [#173](https://github.com/amoffat/sh/issues/173)
-* program names can no longer be shadowed by names that sh.py defines internally. removed the requirement of trailing
-  underscores for programs that could have their names shadowed, like `id`.
-* memory optimization when a child process's stdin is a newline-delimted string and our bufsize is newlines
-* feature, `_done` special keyword argument that accepts a callback to be called when the command completes
-  successfully [#185](https://github.com/amoffat/sh/issues/185)
-* bugfix for being unable to print a baked command in python3+ [#176](https://github.com/amoffat/sh/issues/176)
-* bugfix for cwd not existing and causing the child process to continue running parent process
-  code [#202](https://github.com/amoffat/sh/issues/202)
-* child process is now guaranteed to exit on exception between fork and exec.
-* fix python2 deprecation warning when running with -3 [PR #165](https://github.com/amoffat/sh/pull/165)
-* bugfix where sh.py was attempting to execute directories [#196](https://github.com/amoffat/sh/issues/196)
-  , [PR #189](https://github.com/amoffat/sh/pull/189)
-* only backgrounded processes will ignore SIGHUP
-* allowed `ok_code` to take a `range` object. [#PR 210](https://github.com/amoffat/sh/pull/210/files)
-* added `sh.args` with context which allows overriding of all command defaults for the duration of that context.
-* added `sh.pushd` with context which takes a directory name and changes to that directory for the duration of that with
-  context. [PR #206](https://github.com/amoffat/sh/pull/206)
-* tests now include python 3.4 if available. tests also stop on the first python that suite that fails.
-* SIGABRT, SIGBUS, SIGFPE, SIGILL, SIGPIPE, SIGSYS have been added to the list of signals that throw an
-  exception [PR #201](https://github.com/amoffat/sh/pull/201)
-* "callable" builtin has been faked for python3.1, which lacks it.
-* "direct" option added to `_piped` special keyword argument, which allows sh to hand off a process's stdout fd directly
-  to another process, instead of buffering its stdout internally, then handing it
-  off.  [#119](https://github.com/amoffat/sh/issues/119)
+*   partially applied functions with `functools.partial` have been fixed for `_out` and `_err` callbacks [#160](https://github.com/amoffat/sh/issues/160)
+*   `_out` or `_err` being callables no longer puts the running command in the background.  to achieve the previous behavior, pass `_bg=True` to your command.
+*   deprecated `_with` contexts [#195](https://github.com/amoffat/sh/issues/195)
+*   `_timeout_signal` allows you to specify your own signal to kill a timed-out process with.  use a constant from the `signal` stdlib module. [#171](https://github.com/amoffat/sh/issues/171)
+*   signal exceptions can now be caught by number or name.  `SignalException_9 == SignalException_SIGKILL`
+*   child processes that timeout via `_timeout` raise `sh.TimeoutException` instead of `sh.SignalExeception_9` [#172](https://github.com/amoffat/sh/issues/172)
+*   fixed `help(sh)` from the python shell and `pydoc sh` from the command line. [#173](https://github.com/amoffat/sh/issues/173)
+*   program names can no longer be shadowed by names that sh.py defines internally. removed the requirement of trailing underscores for programs that could have their names shadowed, like `id`.
+*   memory optimization when a child process's stdin is a newline-delimted string and our bufsize is newlines
+*   feature, `_done` special keyword argument that accepts a callback to be called when the command completes successfully [#185](https://github.com/amoffat/sh/issues/185)
+*   bugfix for being unable to print a baked command in python3+ [#176](https://github.com/amoffat/sh/issues/176)
+*   bugfix for cwd not existing and causing the child process to continue running parent process code [#202](https://github.com/amoffat/sh/issues/202)
+*   child process is now guaranteed to exit on exception between fork and exec.
+*   fix python2 deprecation warning when running with -3 [PR #165](https://github.com/amoffat/sh/pull/165)
+*   bugfix where sh.py was attempting to execute directories [#196](https://github.com/amoffat/sh/issues/196), [PR #189](https://github.com/amoffat/sh/pull/189)
+*   only backgrounded processes will ignore SIGHUP
+*   allowed `ok_code` to take a `range` object. [#PR 210](https://github.com/amoffat/sh/pull/210/files)
+*   added `sh.args` with context which allows overriding of all command defaults for the duration of that context.
+*   added `sh.pushd` with context which takes a directory name and changes to that directory for the duration of that with context. [PR #206](https://github.com/amoffat/sh/pull/206)
+*   tests now include python 3.4 if available.  tests also stop on the first
+    python that suite that fails.
+*   SIGABRT, SIGBUS, SIGFPE, SIGILL, SIGPIPE, SIGSYS have been added to the list of signals that throw an exception [PR #201](https://github.com/amoffat/sh/pull/201)
+*   "callable" builtin has been faked for python3.1, which lacks it.
+*   "direct" option added to `_piped` special keyword argument, which allows sh to hand off a process's stdout fd directly to another process, instead of buffering its stdout internally, then handing it off.  [#119](https://github.com/amoffat/sh/issues/119)
 
 ## 1.09 - 9/08/13
 
-* Fixed encoding errors related to a system encoding "ascii". [#123](https://github.com/amoffat/sh/issues/123)
-* Added exit_code attribute to SignalException and ErrorReturnCode exception
-  classes. [#127](https://github.com/amoffat/sh/issues/127)
-* Making the default behavior of spawned processes to not be explicitly killed when the parent python process ends. Also
-  making the spawned process ignore SIGHUP. [#139](https://github.com/amoffat/sh/issues/139)
-* Made OSX sleep hack to apply to PY2 as well as PY3.
+*   Fixed encoding errors related to a system encoding "ascii". [#123](https://github.com/amoffat/sh/issues/123)
+*   Added exit_code attribute to SignalException and ErrorReturnCode exception classes. [#127](https://github.com/amoffat/sh/issues/127)
+*   Making the default behavior of spawned processes to not be explicitly killed when the parent python process ends. Also making the spawned process ignore SIGHUP. [#139](https://github.com/amoffat/sh/issues/139)
+*   Made OSX sleep hack to apply to PY2 as well as PY3.
+
 
 ## 1.08 - 1/29/12
 
-* Added SignalException class and made all commands that end terminate by a signal defined in
-  SIGNALS_THAT_SHOULD_THROW_EXCEPTION raise it. [#91](https://github.com/amoffat/sh/issues/91)
-* Bugfix where CommandNotFound was not being raised if Command was created by
-  instantiation.  [#113](https://github.com/amoffat/sh/issues/113)
-* Bugfix for Commands that are wrapped with functools.wraps() [#121](https://github.com/amoffat/sh/issues/121]
-* Bugfix where input arguments were being assumed as ascii or unicode, but never as a string in a different encoding.
-* _long_sep keyword argument added joining together a dictionary of arguments passed in to a command
-* Commands can now be passed a dictionary of args, and the keys will be interpretted "raw", with no underscore-to-hyphen
-  conversion
-* Reserved Python keywords can now be used as subcommands by appending an underscore `_` to them
+*	Added SignalException class and made all commands that end terminate by a signal defined in SIGNALS_THAT_SHOULD_THROW_EXCEPTION raise it. [#91](https://github.com/amoffat/sh/issues/91)
+*   Bugfix where CommandNotFound was not being raised if Command was created by instantiation.  [#113](https://github.com/amoffat/sh/issues/113)
+*   Bugfix for Commands that are wrapped with functools.wraps() [#121](https://github.com/amoffat/sh/issues/121]
+*   Bugfix where input arguments were being assumed as ascii or unicode, but never as a string in a different encoding.
+*   _long_sep keyword argument added joining together a dictionary of arguments passed in to a command
+*   Commands can now be passed a dictionary of args, and the keys will be interpretted "raw", with no underscore-to-hyphen conversion
+*   Reserved Python keywords can now be used as subcommands by appending an underscore `_` to them
+
 
 ## 1.07 - 11/21/12
 
-* Bugfix for PyDev when `locale.getpreferredencoding()` is empty.
-* Fixes for IPython3 that involve `sh.<tab>` and `sh?`
-* Added `_tee` special keyword argument to force stdout/stderr to store internally and make available for piping data
-  that is being redirected.
-* Added `_decode_errors` to be passed to all stdout/stderr decoding of a process.
-* Added `_no_out`, `_no_err`, and `_no_pipe` special keyword arguments. These are used for long-running processes with
-  lots of output.
-* Changed custom loggers that were created for each process to fixed loggers, so there are no longer logger references
-  laying around in the logging module after the process ends and it garbage collected.
+*   Bugfix for PyDev when `locale.getpreferredencoding()` is empty.
+*   Fixes for IPython3 that involve `sh.<tab>` and `sh?`
+*   Added `_tee` special keyword argument to force stdout/stderr to store internally and make available for piping data that is being redirected.
+*   Added `_decode_errors` to be passed to all stdout/stderr decoding of a process.
+*   Added `_no_out`, `_no_err`, and `_no_pipe` special keyword arguments.  These are used for long-running processes with lots of output.
+*   Changed custom loggers that were created for each process to fixed loggers, so there are no longer logger references laying around in the logging module after the process ends and it garbage collected.
+
 
 ## 1.06 - 11/10/12
 
-* Removed old undocumented cruft of ARG1..ARGN and ARGV.
-* Bugfix where `logging_enabled` could not be set from the importing module.
-* Disabled garbage collection before fork to prevent garbage collection in child process.
-* Major bugfix where cyclical references were preventing process objects (and their associated stdout/stderr buffers)
-  from being garbage collected.
-* Bugfix in RunningCommand and OProc loggers, which could get really huge if a command was called that had a large
-  number of arguments.
+*   Removed old undocumented cruft of ARG1..ARGN and ARGV.
+*   Bugfix where `logging_enabled` could not be set from the importing module.
+*   Disabled garbage collection before fork to prevent garbage collection in child process.
+*   Major bugfix where cyclical references were preventing process objects (and their associated stdout/stderr buffers) from being garbage collected.
+*   Bugfix in RunningCommand and OProc loggers, which could get really huge if a command was called that had a large number of arguments.
+
 
 ## 1.05 - 10/20/12
 
-* Changing status from alpha to beta.
-* Python 3.3 officially supported.
-* Documentation fix. The section on exceptions now references the fact that signals do not raise an exception, even for
-  signals that might seem like they should, e.g. segfault.
-* Bugfix with Python 3.3 where importing commands from the sh namespace resulted in an error related to `__path__`
-* Long-form and short-form options to commands may now be given False to disable the option from being passed into the
-  command. This is useful to pass in a boolean flag that you flip to either True or False to enable or disable some
-  functionality at runtime.
+*   Changing status from alpha to beta.
+*   Python 3.3 officially supported.
+*   Documentation fix.  The section on exceptions now references the fact that signals do not raise an exception, even for signals that might seem like they should, e.g. segfault.
+*   Bugfix with Python 3.3 where importing commands from the sh namespace resulted in an error related to `__path__`
+*   Long-form and short-form options to commands may now be given False to disable the option from being passed into the command.  This is useful to pass in a boolean flag that you flip to either True or False to enable or disable some functionality at runtime.
 
 ## 1.04 - 10/07/12
 
-* Making `Command` class resolve the `path` parameter with `which` by default instead of expecting it to be resolved
-  before it is passed in. This change shouldn't affect backwards compatibility.
-* Fixing a bug when an exception is raised from a program, and the error output has non-ascii text. This didn't work in
-  Python < 3.0, because .decode()'s default encoding is typically ascii.+*   Making `Command` class resolve the `path` parameter with `which` by default instead of expecting it to be resolved before it is passed in.  This change shouldn't affect backwards compatibility.
+*   Fixing a bug when an exception is raised from a program, and the error output has non-ascii text.  This didn't work in Python < 3.0, because .decode()'s default encoding is typically ascii.