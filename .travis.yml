--- conflicted
+++ resolved
@@ -4,11 +4,6 @@
 language: python
 
 python:
-<<<<<<< HEAD
-    - pypy
-    - 3.5
-    - 3.6
-=======
     # - 2.6 No longer supported on Travis
     - 2.7
     # - 3.3 No longer supported on Travis
@@ -19,7 +14,6 @@
     - 3.8
     - pypy
     - pypy3.5
->>>>>>> cf44d0cb
 
 before_script:
     - pip install -r requirements-dev.txt
