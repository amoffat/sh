#===============================================================================
# Copyright (C) 2011-2015 by Andrew Moffat
#
# Permission is hereby granted, free of charge, to any person obtaining a copy
# of this software and associated documentation files (the "Software"), to deal
# in the Software without restriction, including without limitation the rights
# to use, copy, modify, merge, publish, distribute, sublicense, and/or sell
# copies of the Software, and to permit persons to whom the Software is
# furnished to do so, subject to the following conditions:
#
# The above copyright notice and this permission notice shall be included in
# all copies or substantial portions of the Software.
#
# THE SOFTWARE IS PROVIDED "AS IS", WITHOUT WARRANTY OF ANY KIND, EXPRESS OR
# IMPLIED, INCLUDING BUT NOT LIMITED TO THE WARRANTIES OF MERCHANTABILITY,
# FITNESS FOR A PARTICULAR PURPOSE AND NONINFRINGEMENT. IN NO EVENT SHALL THE
# AUTHORS OR COPYRIGHT HOLDERS BE LIABLE FOR ANY CLAIM, DAMAGES OR OTHER
# LIABILITY, WHETHER IN AN ACTION OF CONTRACT, TORT OR OTHERWISE, ARISING FROM,
# OUT OF OR IN CONNECTION WITH THE SOFTWARE OR THE USE OR OTHER DEALINGS IN
# THE SOFTWARE.
#===============================================================================


__version__ = "1.09"
__project_url__ = "https://github.com/amoffat/sh"



import platform

if "windows" in platform.system().lower():
    raise ImportError("sh %s is currently only supported on linux and osx. \
please install pbs 0.110 (http://pypi.python.org/pypi/pbs) for windows \
support." % __version__)


# be careful what we import.  these imports have module-level scope, so
# they can override legitimate programs with the same name.  for example, if we
# import the gzip module, we will not able to access the gzip program.
#
# TODO, come up with a mechanism that can "erase" the imports from availability
# outside of sh

import sys
IS_PY3 = sys.version_info[0] == 3

import traceback
import os
import re
from glob import glob as original_glob
from types import ModuleType
from functools import partial
import inspect
import time as _time
from contextlib import contextmanager

from locale import getpreferredencoding
DEFAULT_ENCODING = getpreferredencoding() or "UTF-8"


if IS_PY3:
    from io import StringIO
    from io import BytesIO as cStringIO
    from queue import Queue, Empty

    # for some reason, python 3.1 removed the builtin "callable", wtf
    if not hasattr(__builtins__, "callable"):
        def callable(ob):
            return hasattr(ob, "__call__")
else:
    from StringIO import StringIO
    from cStringIO import OutputType as cStringIO
    from Queue import Queue, Empty

IS_OSX = platform.system() == "Darwin"
THIS_DIR = os.path.dirname(os.path.realpath(__file__))


import errno
import warnings

import pty
import termios
import signal
import gc
import select
import atexit
import threading
import tty
import fcntl
import struct
import resource
from collections import deque
import logging
import weakref


logging_enabled = False


if IS_PY3:
    raw_input = input
    unicode = str
    basestring = str


_unicode_methods = set(dir(unicode()))


def encode_to_py3bytes_or_py2str(s):
    """ takes anything and attempts to return a py2 string or py3 bytes.  this
    is typically used when creating command + arguments to be executed via
    os.exec* """

    fallback_encoding = "utf8"

    if IS_PY3:
        s = str(s)
        try:
            s = bytes(s, DEFAULT_ENCODING)
        except UnicodeEncodeError:
            s = bytes(s, fallback_encoding)
    else:
        # attempt to convert the thing to unicode from the system's encoding
        try:
            s = unicode(s, DEFAULT_ENCODING)
        # if the thing is already unicode, or it's a number, it can't be
        # coerced to unicode with an encoding argument, but if we leave out
        # the encoding argument, it will convert it to a string, then to unicode
        except TypeError:
            s = unicode(s)

        # now that we have guaranteed unicode, encode to our system encoding,
        # but attempt to fall back to something
        try:
            s = s.encode(DEFAULT_ENCODING)
        except:
            s = s.encode(fallback_encoding)
    return s


class ErrorReturnCode(Exception):
    truncate_cap = 750

    def __init__(self, full_cmd, stdout, stderr):
        self.full_cmd = full_cmd
        self.stdout = stdout
        self.stderr = stderr


        if self.stdout is None:
            exc_stdout = "<redirected>"
        else:
            exc_stdout = self.stdout[:self.truncate_cap]
            out_delta = len(self.stdout) - len(exc_stdout)
            if out_delta:
                exc_stdout += ("... (%d more, please see e.stdout)" % out_delta).encode()

        if self.stderr is None:
            exc_stderr = "<redirected>"
        else:
            exc_stderr = self.stderr[:self.truncate_cap]
            err_delta = len(self.stderr) - len(exc_stderr)
            if err_delta:
                exc_stderr += ("... (%d more, please see e.stderr)" % err_delta).encode()

        msg = "\n\n  RAN: %r\n\n  STDOUT:\n%s\n\n  STDERR:\n%s" % \
            (full_cmd, exc_stdout.decode(DEFAULT_ENCODING, "replace"),
             exc_stderr.decode(DEFAULT_ENCODING, "replace"))
        super(ErrorReturnCode, self).__init__(msg)


class SignalException(ErrorReturnCode): pass

SIGNALS_THAT_SHOULD_THROW_EXCEPTION = (
    signal.SIGABRT,
    signal.SIGBUS,
    signal.SIGFPE,
    signal.SIGILL,
    signal.SIGINT,
    signal.SIGKILL,
    signal.SIGPIPE,
    signal.SIGQUIT,
    signal.SIGSEGV,
    signal.SIGTERM,
    signal.SIGSYS,
)


# we subclass AttributeError because:
# https://github.com/ipython/ipython/issues/2577
# https://github.com/amoffat/sh/issues/97#issuecomment-10610629
class CommandNotFound(AttributeError): pass

rc_exc_regex = re.compile("(ErrorReturnCode|SignalException)_(\d+)")
rc_exc_cache = {}

def get_rc_exc(rc):
    rc = int(rc)
    try:
        return rc_exc_cache[rc]
    except KeyError:
        pass

    if rc > 0:
        name = "ErrorReturnCode_%d" % rc
        exc = type(name, (ErrorReturnCode,), {"exit_code": rc})
    else:
        name = "SignalException_%d" % abs(rc)
        exc = type(name, (SignalException,), {"exit_code": rc})

    rc_exc_cache[rc] = exc
    return exc




def which(program):
    def is_exe(fpath):
        return (os.path.exists(fpath) and
                os.access(fpath, os.X_OK) and
                os.path.isfile(os.path.realpath(fpath)))

    fpath, fname = os.path.split(program)
    if fpath:
        if is_exe(program):
            return program
    else:
        if "PATH" not in os.environ:
            return None
        for path in os.environ["PATH"].split(os.pathsep):
            exe_file = os.path.join(path, program)
            if is_exe(exe_file):
                return exe_file

    return None

def resolve_program(program):
    path = which(program)
    if not path:
        # our actual command might have a dash in it, but we can't call
        # that from python (we have to use underscores), so we'll check
        # if a dash version of our underscore command exists and use that
        # if it does
        if "_" in program:
            path = which(program.replace("_", "-"))
        if not path:
            return None
    return path


# we add this thin wrapper to glob.glob because of a specific edge case where
# glob does not expand to anything.  for example, if you try to do
# glob.glob("*.py") and there are no *.py files in the directory, glob.glob
# returns an empty list.  this empty list gets passed to the command, and
# then the command fails with a misleading error message.  this thin wrapper
# ensures that if there is no expansion, we pass in the original argument,
# so that when the command fails, the error message is clearer
def glob(arg):
    return original_glob(arg) or arg



class Logger(object):
    def __init__(self, name, context=None):
        self.name = name
        self.context = "%s"
        if context:
            self.context = "%s: %%s" % context
        self.log = logging.getLogger(name)

    def info(self, msg, *args):
        if not logging_enabled:
            return
        self.log.info(self.context, msg % args)

    def debug(self, msg, *args):
        if not logging_enabled:
            return
        self.log.debug(self.context, msg % args)

    def error(self, msg, *args):
        if not logging_enabled:
            return
        self.log.error(self.context, msg % args)

    def exception(self, msg, *args):
        if not logging_enabled:
            return
        self.log.exception(self.context, msg % args)



class RunningCommand(object):
    def __init__(self, cmd, call_args, stdin, stdout, stderr):
        truncate = 20
        if len(cmd) > truncate:
            logger_str = "command %r...(%d more) call_args %r" % \
                (cmd[:truncate], len(cmd) - truncate, call_args)
        else:
            logger_str = "command %r call_args %r" % (cmd, call_args)

        self.log = Logger("command", logger_str)
        self.call_args = call_args
        self.cmd = cmd

        # self.ran is used for auditing what actually ran.  for example, in
        # exceptions, or if you just want to know what was ran after the
        # command ran
        if IS_PY3:
            self.ran = " ".join([arg.decode(DEFAULT_ENCODING, "ignore") for arg in cmd])
        else:
            self.ran = " ".join(cmd)

        self.process = None

        # this flag is for whether or not we've handled the exit code (like
        # by raising an exception).  this is necessary because .wait() is called
        # from multiple places, and wait() triggers the exit code to be
        # processed.  but we don't want to raise multiple exceptions, only
        # one (if any at all)
        self._handled_exit_code = False

        self.should_wait = True
        spawn_process = True


        # with contexts shouldn't run at all yet, they prepend
        # to every command in the context
        if call_args["with"]:
            spawn_process = False
            Command._prepend_stack.append(self)


        if callable(call_args["out"]) or callable(call_args["err"]):
            self.should_wait = False

        if call_args["piped"] or call_args["iter"] or call_args["iter_noblock"]:
            self.should_wait = False

        # we're running in the background, return self and let us lazily
        # evaluate
        if call_args["bg"]:
            self.should_wait = False

        # redirection
        if call_args["err_to_out"]:
            stderr = STDOUT


        # set up which stream should write to the pipe
        # TODO, make pipe None by default and limit the size of the Queue
        # in oproc.OProc
        pipe = STDOUT
        if call_args["iter"] == "out" or call_args["iter"] is True:
            pipe = STDOUT
        elif call_args["iter"] == "err":
            pipe = STDERR

        if call_args["iter_noblock"] == "out" or call_args["iter_noblock"] is True:
            pipe = STDOUT
        elif call_args["iter_noblock"] == "err":
            pipe = STDERR


        if spawn_process:
            self.log.debug("starting process")
            self.process = OProc(cmd, stdin, stdout, stderr,
                self.call_args, pipe=pipe)

            if self.should_wait:
                self.wait()


    def wait(self):
        self._handle_exit_code(self.process.wait())
        return self

    # here we determine if we had an exception, or an error code that we weren't
    # expecting to see.  if we did, we create and raise an exception
    def _handle_exit_code(self, code):
        if self._handled_exit_code:
            return
        self._handled_exit_code = True

        if code not in self.call_args["ok_code"] and \
        (code > 0 or -code in SIGNALS_THAT_SHOULD_THROW_EXCEPTION):
            raise get_rc_exc(code)(
                self.ran,
                self.process.stdout,
                self.process.stderr
            )



    @property
    def stdout(self):
        self.wait()
        return self.process.stdout

    @property
    def stderr(self):
        self.wait()
        return self.process.stderr

    @property
    def exit_code(self):
        self.wait()
        return self.process.exit_code

    @property
    def pid(self):
        return self.process.pid

    def __len__(self):
        return len(str(self))

    def __enter__(self):
        # we don't actually do anything here because anything that should
        # have been done would have been done in the Command.__call__ call.
        # essentially all that has to happen is the comand be pushed on
        # the prepend stack.
        pass

    def __iter__(self):
        return self

    def next(self):
        # we do this because if get blocks, we can't catch a KeyboardInterrupt
        # so the slight timeout allows for that.
        while True:
            try: chunk = self.process._pipe_queue.get(True, 0.001)
            except Empty:
                if self.call_args["iter_noblock"]:
                    return errno.EWOULDBLOCK
            else:
                if chunk is None:
                    self.wait()
                    raise StopIteration()
                try:
                    return chunk.decode(self.call_args["encoding"],
                        self.call_args["decode_errors"])
                except UnicodeDecodeError:
                    return chunk

    # python 3
    __next__ = next

    def __exit__(self, typ, value, traceback):
        if self.call_args["with"] and Command._prepend_stack:
            Command._prepend_stack.pop()

    def __str__(self):
        if IS_PY3:
            return self.__unicode__()
        else:
            return unicode(self).encode(self.call_args["encoding"])

    def __unicode__(self):
        if self.process and self.stdout:
            return self.stdout.decode(self.call_args["encoding"],
                self.call_args["decode_errors"])
        return ""

    def __eq__(self, other):
        return unicode(self) == unicode(other)
    __hash__ = None  # Avoid DeprecationWarning in Python < 3

    def __contains__(self, item):
        return item in str(self)

    def __getattr__(self, p):
        # let these three attributes pass through to the OProc object
        if p in ("signal", "terminate", "kill"):
<<<<<<< HEAD
            if self.process:
                return getattr(self.process, p)
            else:
                raise AttributeError
        return getattr(unicode(self), p)
=======
            if self.process: return getattr(self.process, p)
            else: raise AttributeError

        # see if strings have what we're looking for
        if p in _unicode_methods:
            return getattr(unicode(self), p)
        raise AttributeError
>>>>>>> e7b9cd58

    def __repr__(self):
        try: return str(self)
        except UnicodeDecodeError:
            if self.process:
                if self.stdout:
                    return repr(self.stdout)
            return repr("")

    def __long__(self):
        return long(str(self).strip())

    def __float__(self):
        return float(str(self).strip())

    def __int__(self):
        return int(str(self).strip())





class Command(object):
    _prepend_stack = []

    _call_args = {
        # currently unsupported
        #"fg": False, # run command in foreground

        "bg": False, # run command in background
        "with": False, # prepend the command to every command after it
        "in": None,
        "out": None, # redirect STDOUT
        "err": None, # redirect STDERR
        "err_to_out": None, # redirect STDERR to STDOUT

        # stdin buffer size
        # 1 for line, 0 for unbuffered, any other number for that amount
        "in_bufsize": 0,
        # stdout buffer size, same values as above
        "out_bufsize": 1,
        "err_bufsize": 1,

        # this is how big the output buffers will be for stdout and stderr.
        # this is essentially how much output they will store from the process.
        # we use a deque, so if it overflows past this amount, the first items
        # get pushed off as each new item gets added.
        #
        # NOTICE
        # this is not a *BYTE* size, this is a *CHUNK* size...meaning, that if
        # you're buffering out/err at 1024 bytes, the internal buffer size will
        # be "internal_bufsize" CHUNKS of 1024 bytes
        "internal_bufsize": 3 * 1024 ** 2,

        "env": None,
        "piped": None,
        "iter": None,
        "iter_noblock": None,
        "ok_code": 0,
        "cwd": None,

        # the separator delimiting between a long-argument's name and its value
        # for example, --arg=derp, '=' is the long_sep
        "long_sep": "=",

        # this is for programs that expect their input to be from a terminal.
        # ssh is one of those programs
        "tty_in": False,
        "tty_out": True,

        "encoding": DEFAULT_ENCODING,
        "decode_errors": "strict",

        # how long the process should run before it is auto-killed
        "timeout": 0,

        # these control whether or not stdout/err will get aggregated together
        # as the process runs.  this has memory usage implications, so sometimes
        # with long-running processes with a lot of data, it makes sense to
        # set these to true
        "no_out": False,
        "no_err": False,
        "no_pipe": False,

        # if any redirection is used for stdout or stderr, internal buffering
        # of that data is not stored.  this forces it to be stored, as if
        # the output is being T'd to both the redirected destination and our
        # internal buffers
        "tee": None,
    }

    # these are arguments that cannot be called together, because they wouldn't
    # make any sense
    _incompatible_call_args = (
        #("fg", "bg", "Command can't be run in the foreground and background"),
        ("err", "err_to_out", "Stderr is already being redirected"),
        ("piped", "iter", "You cannot iterate when this command is being piped"),
    )


    # this method exists because of the need to have some way of letting
    # manual object instantiation not perform the underscore-to-dash command
    # conversion that resolve_program uses.
    #
    # there are 2 ways to create a Command object.  using sh.Command(<program>)
    # or by using sh.<program>.  the method fed into sh.Command must be taken
    # literally, and so no underscore-dash conversion is performed.  the one
    # for sh.<program> must do the underscore-dash converesion, because we
    # can't type dashes in method names
    @classmethod
    def _create(cls, program, **default_kwargs):
        path = resolve_program(program)
        if not path:
            raise CommandNotFound(program)

        cmd = cls(path)
        if default_kwargs:
            cmd = cmd.bake(**default_kwargs)

        return cmd


    def __init__(self, path):
        found = which(path)
        if not found:
            raise CommandNotFound(path)
        self._path = found

        self._partial = False
        self._partial_baked_args = []
        self._partial_call_args = {}

        # bugfix for functools.wraps.  issue #121
        self.__name__ = repr(self)


    def __getattribute__(self, name):
        # convenience
        getattr = partial(object.__getattribute__, self)

        if name.startswith("_"):
            return getattr(name)
        if name == "bake":
            return getattr("bake")
        if name.endswith("_"):
            name = name[:-1]

        return getattr("bake")(name)


    @staticmethod
    def _extract_call_args(kwargs, to_override={}):
        kwargs = kwargs.copy()
        call_args = {}
        for parg, default in Command._call_args.items():
            key = "_" + parg

            if key in kwargs:
                call_args[parg] = kwargs[key]
                del kwargs[key]
            elif parg in to_override:
                call_args[parg] = to_override[parg]

        # test for incompatible call args
        s1 = set(call_args.keys())
        for args in Command._incompatible_call_args:
            args = list(args)
            error = args.pop()

            if s1.issuperset(args):
                raise TypeError("Invalid special arguments %r: %s" % (args, error))

        return call_args, kwargs


    def _aggregate_keywords(self, keywords, sep, raw=False):
        processed = []
        for k, v in keywords.items():
            # we're passing a short arg as a kwarg, example:
            # cut(d="\t")
            if len(k) == 1:
                if v is not False:
                    processed.append(encode_to_py3bytes_or_py2str("-" + k))
                    if v is not True:
                        processed.append(encode_to_py3bytes_or_py2str(v))

            # we're doing a long arg
            else:
                if not raw:
                    k = k.replace("_", "-")

                if v is True:
                    processed.append(encode_to_py3bytes_or_py2str("--" + k))
                elif v is False:
                    pass
                else:
                    arg = encode_to_py3bytes_or_py2str("--%s%s%s" % (k, sep, v))
                    processed.append(arg)
        return processed


    def _compile_args(self, args, kwargs, sep):
        processed_args = []

        # aggregate positional args
        for arg in args:
            if isinstance(arg, (list, tuple)):
                if not arg:
                    warnings.warn("Empty list passed as an argument to %r. \
If you're using glob.glob(), please use sh.glob() instead." % self._path, stacklevel=3)
                for sub_arg in arg:
                    processed_args.append(encode_to_py3bytes_or_py2str(sub_arg))
            elif isinstance(arg, dict):
                processed_args += self._aggregate_keywords(arg, sep, raw=True)
            else:
                processed_args.append(encode_to_py3bytes_or_py2str(arg))

        # aggregate the keyword arguments
        processed_args += self._aggregate_keywords(kwargs, sep)

        return processed_args


    # TODO needs documentation
    def bake(self, *args, **kwargs):
        fn = Command(self._path)
        fn._partial = True

        call_args, kwargs = self._extract_call_args(kwargs)

        pruned_call_args = call_args
        for k, v in Command._call_args.items():
            try:
                if pruned_call_args[k] == v:
                    del pruned_call_args[k]
            except KeyError:
                continue

        fn._partial_call_args.update(self._partial_call_args)
        fn._partial_call_args.update(pruned_call_args)
        fn._partial_baked_args.extend(self._partial_baked_args)
        sep = pruned_call_args.get("long_sep", self._call_args["long_sep"])
        fn._partial_baked_args.extend(self._compile_args(args, kwargs, sep))
        return fn

    def __str__(self):
        if IS_PY3:
            return self.__unicode__()
        else:
            return unicode(self).encode(DEFAULT_ENCODING)


    def __eq__(self, other):
        try:
            return str(self) == str(other)
        except:
            return False
    __hash__ = None  # Avoid DeprecationWarning in Python < 3


    def __repr__(self):
        return "<Command %r>" % str(self)


    def __unicode__(self):
        baked_args = " ".join(item.decode(DEFAULT_ENCODING) for item in self._partial_baked_args)
        if baked_args:
            baked_args = " " + baked_args
        return self._path + baked_args

    def __enter__(self):
        self(_with=True)

    def __exit__(self, typ, value, traceback):
        Command._prepend_stack.pop()


    def __call__(self, *args, **kwargs):
        kwargs = kwargs.copy()
        args = list(args)

        cmd = []

        # aggregate any 'with' contexts
        call_args = Command._call_args.copy()
        for prepend in self._prepend_stack:
            # don't pass the 'with' call arg
            pcall_args = prepend.call_args.copy()
            try:
                del pcall_args["with"]
            except:
                pass

            call_args.update(pcall_args)
            cmd.extend(prepend.cmd)

        if IS_PY3:
            cmd.append(bytes(self._path, call_args["encoding"]))
        else:
            cmd.append(self._path)

        # here we extract the special kwargs and override any
        # special kwargs from the possibly baked command
        tmp_call_args, kwargs = self._extract_call_args(kwargs, self._partial_call_args)
        call_args.update(tmp_call_args)

        if not getattr(call_args["ok_code"], "__iter__", None):
            call_args["ok_code"] = [call_args["ok_code"]]


        # check if we're piping via composition
        stdin = call_args["in"]
        if args:
            first_arg = args.pop(0)
            if isinstance(first_arg, RunningCommand):
                # it makes sense that if the input pipe of a command is running
                # in the background, then this command should run in the
                # background as well
                if first_arg.call_args["bg"]:
                    call_args["bg"] = True

                if first_arg.call_args["piped"] == "direct":
                    stdin = first_arg.process
                else:
                    stdin = first_arg.process._pipe_queue

            else:
                args.insert(0, first_arg)

        processed_args = self._compile_args(args, kwargs, call_args["long_sep"])

        # makes sure our arguments are broken up correctly
        split_args = self._partial_baked_args + processed_args

        final_args = split_args

        cmd.extend(final_args)


        # stdout redirection
        stdout = call_args["out"]
        if stdout \
            and not callable(stdout) \
            and not hasattr(stdout, "write") \
            and not isinstance(stdout, (cStringIO, StringIO)):

            stdout = open(str(stdout), "wb")


        # stderr redirection
        stderr = call_args["err"]
        if stderr and not callable(stderr) and not hasattr(stderr, "write") \
            and not isinstance(stderr, (cStringIO, StringIO)):
            stderr = open(str(stderr), "wb")


        return RunningCommand(cmd, call_args, stdin, stdout, stderr)




# used in redirecting
STDOUT = -1
STDERR = -2



class OProc(object):
    """ this class is instantiated for every command to be exec'd.  it handles
    all the nasty business involved with correctly setting up the input/output
    to the child process.  it gets its name for subprocess.Popen (process open)
    but we're calling ours OProc (open process) """

    _procs_to_cleanup = set()
    _registered_cleanup = False
    _default_window_size = (24, 80)

    def __init__(self, cmd, stdin, stdout, stderr, call_args,
            persist=True, pipe=STDOUT):
        """
            cmd is the full string that will be exec'd.  it includes the program
            name and all its arguments

            stdin, stdout, stderr are what the child will use for standard
            input/output/err

            call_args is a mapping of all the special keyword arguments to apply
            to the child process

            TODO persist should be a call arg!
        """

        self.call_args = call_args

        # I had issues with getting 'Input/Output error reading stdin' from dd,
        # until I set _tty_out=False
        if self.call_args["piped"] == "direct":
            self.call_args["tty_out"] = False

        self._single_tty = self.call_args["tty_in"] and self.call_args["tty_out"]

        # this logic is a little convoluted, but basically this top-level
        # if/else is for consolidating input and output TTYs into a single
        # TTY.  this is the only way some secure programs like ssh will
        # output correctly (is if stdout and stdin are both the same TTY)
        if self._single_tty:
            self._stdin_fd, self._slave_stdin_fd = pty.openpty()

            self._stdout_fd = self._stdin_fd
            self._slave_stdout_fd = self._slave_stdin_fd

            self._stderr_fd = self._stdin_fd
            self._slave_stderr_fd = self._slave_stdin_fd

        # do not consolidate stdin and stdout.  this is the most common use-
        # case
        else:
            # this check here is because we may be doing "direct" piping
            # (_piped="direct"), and so our stdin might be an instance of
            # OProc
            if isinstance(stdin, OProc):
                self._slave_stdin_fd = stdin._stdout_fd
                self._stdin_fd = None
            elif self.call_args["tty_in"]:
                self._slave_stdin_fd, self._stdin_fd = pty.openpty()
            # tty_in=False is the default
            else:
                self._slave_stdin_fd, self._stdin_fd = os.pipe()


            # tty_out=True is the default
            if self.call_args["tty_out"]:
                self._stdout_fd, self._slave_stdout_fd = pty.openpty()
            else:
                self._stdout_fd, self._slave_stdout_fd = os.pipe()

            # unless STDERR is going to STDOUT, it ALWAYS needs to be a pipe,
            # and never a PTY.  the reason for this is not totally clear to me,
            # but it has to do with the fact that if STDERR isn't set as the
            # CTTY (because STDOUT is), the STDERR buffer won't always flush
            # by the time the process exits, and the data will be lost.
            # i've only seen this on OSX.
            #
            # TODO the stderr fds dont seem to get set anywhere else if this
            # branch doesnt run!
            if stderr is not STDOUT:
                self._stderr_fd, self._slave_stderr_fd = os.pipe()


        # this is a hack, but what we're doing here is intentionally throwing an
        # OSError exception if our child processes's directory doesn't exist,
        # but we're doing it BEFORE we fork.  the reason for before the fork is
        # error handling.  i'm currently too lazy to implement what
        # subprocess.py did and set up a error pipe to handle exceptions that
        # happen between fork and exec.  it has only been seen in the wild for a
        # missing cwd, so we'll handle it here.
        cwd = self.call_args["cwd"]
        if cwd is not None and not os.path.exists(cwd):
            os.chdir(cwd)


        gc_enabled = gc.isenabled()
        if gc_enabled:
            gc.disable()
        self.pid = os.fork()


        # child
        if self.pid == 0:
            try:
                # ignoring SIGHUP lets us persist even after the parent process
                # exits.  only ignore if we're backgrounded
                if self.call_args["bg"] is True:
                    signal.signal(signal.SIGHUP, signal.SIG_IGN)

                # this piece of ugliness is due to a bug where we can lose output
                # if we do os.close(self._slave_stdout_fd) in the parent after
                # the child starts writing.
                # see http://bugs.python.org/issue15898
                if IS_OSX:
                    _time.sleep(0.01)

                os.setsid()

                if self.call_args["tty_out"]:
                    # set raw mode, so there isn't any weird translation of
                    # newlines to \r\n and other oddities.  we're not outputting
                    # to a terminal anyways
                    #
                    # we HAVE to do this here, and not in the parent process,
                    # because we have to guarantee that this is set before the
                    # child process is run, and we can't do it twice.
                    tty.setraw(self._stdout_fd)


                # if the parent-side fd for stdin exists, close it.  the case
                # where it may not exist is if we're using piped="direct"
                if self._stdin_fd:
                    os.close(self._stdin_fd)

                if not self._single_tty:
                    os.close(self._stdout_fd)
                    if stderr is not STDOUT:
                        os.close(self._stderr_fd)


                if cwd:
                    os.chdir(cwd)

                os.dup2(self._slave_stdin_fd, 0)
                os.dup2(self._slave_stdout_fd, 1)

                # we're not directing stderr to stdout?  then set self._slave_stderr_fd to
                # fd 2, the common stderr fd
                # TODO why are both branches the same????
                if stderr is STDOUT:
                    os.dup2(self._slave_stdout_fd, 2)
                else:
                    os.dup2(self._slave_stderr_fd, 2)

                # don't inherit file descriptors
                max_fd = resource.getrlimit(resource.RLIMIT_NOFILE)[0]
                os.closerange(3, max_fd)


                # set our controlling terminal.  tty_out defaults to true
                if self.call_args["tty_out"]:
                    tmp_fd = os.open(os.ttyname(1), os.O_RDWR)
                    os.close(tmp_fd)


                if self.call_args["tty_out"]:
                    self.setwinsize(1)

                # actually execute the process
                if self.call_args["env"] is None:
                    os.execv(cmd[0], cmd)
                else:
                    os.execve(cmd[0], cmd, self.call_args["env"])

            # we must ensure that we ALWAYS exit the child process, otherwise
            # the parent process code will be executed twice on exception
            # https://github.com/amoffat/sh/issues/202
            finally:
                os._exit(255)

        # parent
        else:
            if gc_enabled:
                gc.enable()

            if not OProc._registered_cleanup:
                atexit.register(OProc._cleanup_procs)
                OProc._registered_cleanup = True


            self.started = _time.time()
            self.cmd = cmd
            self.exit_code = None

            self.stdin = stdin or Queue()
            self._pipe_queue = Queue()

            # this is used to prevent a race condition when we're waiting for
            # a process to end, and the OProc's internal threads are also checking
            # for the processes's end
            self._wait_lock = threading.Lock()

            # these are for aggregating the stdout and stderr.  we use a deque
            # because we don't want to overflow
            self._stdout = deque(maxlen=self.call_args["internal_bufsize"])
            self._stderr = deque(maxlen=self.call_args["internal_bufsize"])

            if self.call_args["tty_in"]:
                self.setwinsize(self._stdin_fd)


            self.log = Logger("process", repr(self))

            os.close(self._slave_stdin_fd)
            if not self._single_tty:
                os.close(self._slave_stdout_fd)
                if stderr is not STDOUT:
                    os.close(self._slave_stderr_fd)

            self.log.debug("started process")
            if not persist:
                OProc._procs_to_cleanup.add(self)


            if self.call_args["tty_in"]:
                attr = termios.tcgetattr(self._stdin_fd)
                attr[3] &= ~termios.ECHO
                termios.tcsetattr(self._stdin_fd, termios.TCSANOW, attr)

            # this represents the connection from a Queue object (or whatever
            # we're using to feed STDIN) to the process's STDIN fd
            self._stdin_stream = None if isinstance(self.stdin, OProc) else \
                StreamWriter("stdin", self, self._stdin_fd, self.stdin, self.call_args["in_bufsize"])

            stdout_pipe = None
            if pipe is STDOUT and not self.call_args["no_pipe"]:
                stdout_pipe = self._pipe_queue


            save_stdout = not self.call_args["no_out"] and \
                (self.call_args["tee"] in (True, "out") or stdout is None)

            # this represents the connection from a process's STDOUT fd to
            # wherever it has to go, sometimes a pipe Queue (that we will use
            # to pipe data to other processes), and also an internal deque
            # that we use to aggregate all the output
            save_stdout = not self.call_args["no_out"] and \
                (self.call_args["tee"] in (True, "out") or stdout is None)

            # if we're piping directly into another process's filedescriptor, we
            # bypass reading from the stdout stream altogether, because we've
            # already hooked up this processes's stdout fd to the other
            # processes's stdin fd
            self._stdout_stream = None if self.call_args["piped"] == "direct" else \
                StreamReader("stdout", self, self._stdout_fd, stdout,
                    self._stdout, self.call_args["out_bufsize"], stdout_pipe,
                    save_data=save_stdout)

            if stderr is STDOUT or self._single_tty:
                self._stderr_stream = None
            else:
                stderr_pipe = None
                if pipe is STDERR and not self.call_args["no_pipe"]:
                    stderr_pipe = self._pipe_queue

                save_stderr = not self.call_args["no_err"] and \
                    (self.call_args["tee"] in ("err",) or stderr is None)
                self._stderr_stream = StreamReader("stderr", self, self._stderr_fd, stderr,
                    self._stderr, self.call_args["err_bufsize"], stderr_pipe,
                    save_data=save_stderr)

            # start the main io threads
            # stdin thread is not needed if we are connecting from another process's stdout pipe
            self._input_thread = None if not self._stdin_stream else self._start_thread(self.input_thread, self._stdin_stream)
            self._output_thread = self._start_thread(self.output_thread, self._stdout_stream, self._stderr_stream)


    def __repr__(self):
        return "<Process %d %r>" % (self.pid, self.cmd[:500])


    # also borrowed from pexpect.py
    @staticmethod
    def setwinsize(fd):
        rows, cols = OProc._default_window_size
        TIOCSWINSZ = getattr(termios, 'TIOCSWINSZ', -2146929561)

        s = struct.pack('HHHH', rows, cols, 0, 0)
        fcntl.ioctl(fd, TIOCSWINSZ, s)


    @staticmethod
    def _start_thread(fn, *args):
        thrd = threading.Thread(target=fn, args=args)
        thrd.daemon = True
        thrd.start()
        return thrd

    def in_bufsize(self, buf):
        self._stdin_stream.stream_bufferer.change_buffering(buf)

    def out_bufsize(self, buf):
        self._stdout_stream.stream_bufferer.change_buffering(buf)

    def err_bufsize(self, buf):
        if self._stderr_stream:
            self._stderr_stream.stream_bufferer.change_buffering(buf)


    def input_thread(self, stdin):
        done = False
        while not done and self.alive:
            self.log.debug("%r ready for more input", stdin)
            done = stdin.write()

        stdin.close()


    def output_thread(self, stdout, stderr):
        readers = []
        errors = []

        if stdout is not None:
            readers.append(stdout)
            errors.append(stdout)
        if stderr is not None:
            readers.append(stderr)
            errors.append(stderr)

        while readers:
            outputs, inputs, err = select.select(readers, [], errors, 0.1)

            # stdout and stderr
            for stream in outputs:
                self.log.debug("%r ready to be read from", stream)
                done = stream.read()
                if done:
                    readers.remove(stream)

            for stream in err:
                pass

            # test if the process has been running too long
            if self.call_args["timeout"]:
                now = _time.time()
                if now - self.started > self.call_args["timeout"]:
                    self.log.debug("we've been running too long")
                    self.kill()


        # this is here because stdout may be the controlling TTY, and
        # we can't close it until the process has ended, otherwise the
        # child will get SIGHUP.  typically, if we've broken out of
        # the above loop, and we're here, the process is just about to
        # end, so it's probably ok to aggressively poll self.alive
        #
        # the other option to this would be to do the CTTY close from
        # the method that does the actual os.waitpid() call, but the
        # problem with that is that the above loop might still be
        # running, and closing the fd will cause some operation to
        # fail.  this is less complex than wrapping all the ops
        # in the above loop with out-of-band fd-close exceptions
        while self.alive:
            _time.sleep(0.001)

        if stdout:
            stdout.close()

        if stderr:
            stderr.close()


    @property
    def stdout(self):
        return "".encode(self.call_args["encoding"]).join(self._stdout)

    @property
    def stderr(self):
        return "".encode(self.call_args["encoding"]).join(self._stderr)


    def signal(self, sig):
        self.log.debug("sending signal %d", sig)
        try:
            os.kill(self.pid, sig)
        except OSError:
            pass

    def kill(self):
        self.log.debug("killing")
        self.signal(signal.SIGKILL)

    def terminate(self):
        self.log.debug("terminating")
        self.signal(signal.SIGTERM)

    @staticmethod
    def _cleanup_procs():
        for proc in OProc._procs_to_cleanup:
            proc.kill()


    def _handle_exit_code(self, exit_code):
        # if we exited from a signal, let our exit code reflect that
        if os.WIFSIGNALED(exit_code):
            return -os.WTERMSIG(exit_code)
        # otherwise just give us a normal exit code
        elif os.WIFEXITED(exit_code):
            return os.WEXITSTATUS(exit_code)
        else:
            raise RuntimeError("Unknown child exit status!")

    @property
    def alive(self):
        if self.exit_code is not None:
            return False

        # what we're doing here essentially is making sure that the main thread
        # (or another thread), isn't calling .wait() on the process.  because
        # .wait() calls os.waitpid(self.pid, 0), we can't do an os.waitpid
        # here...because if we did, and the process exited while in this
        # thread, the main thread's os.waitpid(self.pid, 0) would raise OSError
        # (because the process ended in another thread).
        #
        # so essentially what we're doing is, using this lock, checking if
        # we're calling .wait(), and if we are, let .wait() get the exit code
        # and handle the status, otherwise let us do it.
        acquired = self._wait_lock.acquire(False)
        if not acquired:
            if self.exit_code is not None:
                return False
            return True

        try:
            # WNOHANG is just that...we're calling waitpid without hanging...
            # essentially polling the process
            pid, exit_code = os.waitpid(self.pid, os.WNOHANG)
            if pid == self.pid:
                self.exit_code = self._handle_exit_code(exit_code)
                return False

        # no child process
        except OSError:
            return False
        else:
            return True
        finally:
            self._wait_lock.release()


    def wait(self):
        self.log.debug("acquiring wait lock to wait for completion")
        with self._wait_lock:
            self.log.debug("got wait lock")

            if self.exit_code is None:
                self.log.debug("exit code not set, waiting on pid")
                pid, exit_code = os.waitpid(self.pid, 0)
                self.exit_code = self._handle_exit_code(exit_code)
            else:
                self.log.debug("exit code already set (%d), no need to wait", self.exit_code)

            # we may not have a thread for stdin, if the pipe has been connected
            # via _piped="direct"
            if self._input_thread:
                self._input_thread.join()

            self._output_thread.join()

            OProc._procs_to_cleanup.discard(self)

            return self.exit_code




class DoneReadingStdin(Exception): pass
class NoStdinData(Exception): pass



# this guy is for reading from some input (the stream) and writing to our
# opened process's stdin fd.  the stream can be a Queue, a callable, something
# with the "read" method, a string, or an iterable
class StreamWriter(object):
    def __init__(self, name, process, stream, stdin, bufsize):
        self.name = name
        self.process = weakref.ref(process)
        self.stream = stream
        self.stdin = stdin

        self.log = Logger("streamwriter", repr(self))


        self.stream_bufferer = StreamBufferer(self.process().call_args["encoding"],
            bufsize)

        # determine buffering for reading from the input we set for stdin
        if bufsize == 1:
            self.bufsize = 1024
        elif bufsize == 0:
            self.bufsize = 1
        else:
            self.bufsize = bufsize


        if isinstance(stdin, Queue):
            log_msg = "queue"
            self.get_chunk = self.get_queue_chunk

        elif callable(stdin):
            log_msg = "callable"
            self.get_chunk = self.get_callable_chunk

        # also handles stringio
        elif hasattr(stdin, "read"):
            log_msg = "file descriptor"
            self.get_chunk = self.get_file_chunk

        elif isinstance(stdin, basestring):
            log_msg = "string"

            if bufsize == 1:
                # TODO, make the split() be a generator
                self.stdin = iter((c + "\n" for c in stdin.split("\n")))
            else:
                self.stdin = iter(stdin[i:i + self.bufsize] for i in range(0, len(stdin), self.bufsize))
            self.get_chunk = self.get_iter_chunk

        else:
            log_msg = "general iterable"
            self.stdin = iter(stdin)
            self.get_chunk = self.get_iter_chunk

        self.log.debug("parsed stdin as a %s", log_msg)


    def __repr__(self):
        return "<StreamWriter %s for %r>" % (self.name, self.process())

    def fileno(self):
        return self.stream

    def get_queue_chunk(self):
        try:
            chunk = self.stdin.get(True, 0.01)
        except Empty:
            raise NoStdinData
        if chunk is None:
            raise DoneReadingStdin
        return chunk

    def get_callable_chunk(self):
        try:
            return self.stdin()
        except:
            raise DoneReadingStdin

    def get_iter_chunk(self):
        try:
            if IS_PY3:
                return self.stdin.__next__()
            else:
                return self.stdin.next()
        except StopIteration:
            raise DoneReadingStdin

    def get_file_chunk(self):
        if self.stream_bufferer.type == 1:
            chunk = self.stdin.readline()
        else:
            chunk = self.stdin.read(self.bufsize)
        if not chunk:
            raise DoneReadingStdin
        else:
            return chunk


    # the return value answers the questions "are we done writing forever?"
    def write(self):
        # get_chunk may sometimes return bytes, and sometimes returns trings
        # because of the nature of the different types of STDIN objects we
        # support
        try: chunk = self.get_chunk()
        except DoneReadingStdin:
            self.log.debug("done reading")

            if self.process().call_args["tty_in"]:
                # EOF time
                try:
                    char = termios.tcgetattr(self.stream)[6][termios.VEOF]
                except:
                    char = chr(4).encode()
                os.write(self.stream, char)

            return True

        except NoStdinData:
            self.log.debug("received no data")
            return False

        # if we're not bytes, make us bytes
        if IS_PY3 and hasattr(chunk, "encode"):
            chunk = chunk.encode(self.process().call_args["encoding"])

        for chunk in self.stream_bufferer.process(chunk):
            self.log.debug("got chunk size %d: %r", len(chunk), chunk[:30])

            self.log.debug("writing chunk to process")
            try:
                os.write(self.stream, chunk)
            except OSError:
                self.log.debug("OSError writing stdin chunk")
                return True


    def close(self):
        self.log.debug("closing, but flushing first")
        chunk = self.stream_bufferer.flush()
        self.log.debug("got chunk size %d to flush: %r", len(chunk), chunk[:30])
        try:
            if chunk:
                os.write(self.stream, chunk)

            if not self.process().call_args["tty_in"]:
                self.log.debug("we used a TTY, so closing the stream")
                os.close(self.stream)
        except OSError:
            pass



class StreamReader(object):
    def __init__(self, name, process, stream, handler, buffer, bufsize,
            pipe_queue=None, save_data=True):
        self.name = name
        self.process = weakref.ref(process)
        self.stream = stream
        self.buffer = buffer
        self.save_data = save_data
        self.encoding = process.call_args["encoding"]
        self.decode_errors = process.call_args["decode_errors"]

        self.pipe_queue = None
        if pipe_queue:
            self.pipe_queue = weakref.ref(pipe_queue)

        self.log = Logger("streamreader", repr(self))

        self.stream_bufferer = StreamBufferer(self.encoding, bufsize,
            self.decode_errors)

        # determine buffering
        if bufsize == 1:
            self.bufsize = 1024
        elif bufsize == 0:
            self.bufsize = 1
        else:
            self.bufsize = bufsize


        # here we're determining the handler type by doing some basic checks
        # on the handler object
        self.handler = handler
        if callable(handler):
            self.handler_type = "fn"
        elif isinstance(handler, StringIO):
            self.handler_type = "stringio"
        elif isinstance(handler, cStringIO):
            self.handler_type = "cstringio"
        elif hasattr(handler, "write"):
            self.handler_type = "fd"
        else:
            self.handler_type = None


        self.should_quit = False

        # here we choose how to call the callback, depending on how many
        # arguments it takes.  the reason for this is to make it as easy as
        # possible for people to use, without limiting them.  a new user will
        # assume the callback takes 1 argument (the data).  as they get more
        # advanced, they may want to terminate the process, or pass some stdin
        # back, and will realize that they can pass a callback of more args
        if self.handler_type == "fn":
            implied_arg = 0
            if inspect.ismethod(handler):
                implied_arg = 1
                num_args = len(inspect.getargspec(handler).args)

            else:
                if inspect.isfunction(handler):
                    num_args = len(inspect.getargspec(handler).args)

                # is an object instance with __call__ method
                else:
                    implied_arg = 1
                    num_args = len(inspect.getargspec(handler.__call__).args)


            self.handler_args = ()
            if num_args == implied_arg + 2:
                self.handler_args = (self.process().stdin,)
            elif num_args == implied_arg + 3:
                self.handler_args = (self.process().stdin, self.process)


    def fileno(self):
        return self.stream

    def __repr__(self):
        return "<StreamReader %s for %r>" % (self.name, self.process())

    def close(self):
        chunk = self.stream_bufferer.flush()
        self.log.debug("got chunk size %d to flush: %r", len(chunk), chunk[:30])
        if chunk:
            self.write_chunk(chunk)

        if self.handler_type == "fd" and hasattr(self.handler, "close"):
            self.handler.flush()

        if self.pipe_queue and self.save_data:
            self.pipe_queue().put(None)

        try:
            os.close(self.stream)
        except OSError:
            pass


    def write_chunk(self, chunk):
        # in PY3, the chunk coming in will be bytes, so keep that in mind

        if self.handler_type == "fn" and not self.should_quit:
            # try to use the encoding first, if that doesn't work, send
            # the bytes, because it might be binary
            try:
                to_handler = chunk.decode(self.encoding, self.decode_errors)
            except UnicodeDecodeError:
                to_handler = chunk

            # this is really ugly, but we can't store self.process as one of
            # the handler args in self.handler_args, the reason being is that
            # it would create cyclic references, and prevent objects from
            # being garbage collected.  so we're determining if this handler
            # even requires self.process (by the argument count), and if it
            # does, resolving the weakref to a hard reference and passing
            # that into the handler
            handler_args = self.handler_args
            if len(self.handler_args) == 2:
                handler_args = (self.handler_args[0], self.process())
            self.should_quit = self.handler(to_handler, *handler_args)

        elif self.handler_type == "stringio":
            self.handler.write(chunk.decode(self.encoding, self.decode_errors))

        elif self.handler_type in ("cstringio", "fd"):
            self.handler.write(chunk)

            # we should flush on an fd.  chunk is already the correctly-buffered
            # size, so we don't need the fd buffering as well
            self.handler.flush()

        if self.save_data:
            self.buffer.append(chunk)

            if self.pipe_queue:
                self.log.debug("putting chunk onto pipe: %r", chunk[:30])
                self.pipe_queue().put(chunk)


    def read(self):
        # if we're PY3, we're reading bytes, otherwise we're reading
        # str
        try:
            chunk = os.read(self.stream, self.bufsize)
        except OSError as e:
            self.log.debug("got errno %d, done reading", e.errno)
            return True
        if not chunk:
            self.log.debug("got no chunk, done reading")
            return True

        self.log.debug("got chunk size %d: %r", len(chunk), chunk[:30])
        for chunk in self.stream_bufferer.process(chunk):
            self.write_chunk(chunk)




# this is used for feeding in chunks of stdout/stderr, and breaking it up into
# chunks that will actually be put into the internal buffers.  for example, if
# you have two processes, one being piped to the other, and you want that,
# first process to feed lines of data (instead of the chunks however they
# come in), OProc will use an instance of this class to chop up the data and
# feed it as lines to be sent down the pipe
class StreamBufferer(object):
    def __init__(self, encoding=DEFAULT_ENCODING, buffer_type=1,
            decode_errors="strict"):
        # 0 for unbuffered, 1 for line, everything else for that amount
        self.type = buffer_type
        self.buffer = []
        self.n_buffer_count = 0
        self.encoding = encoding
        self.decode_errors = decode_errors

        # this is for if we change buffering types.  if we change from line
        # buffered to unbuffered, its very possible that our self.buffer list
        # has data that was being saved up (while we searched for a newline).
        # we need to use that up, so we don't lose it
        self._use_up_buffer_first = False

        # the buffering lock is used because we might chance the buffering
        # types from a different thread.  for example, if we have a stdout
        # callback, we might use it to change the way stdin buffers.  so we
        # lock
        self._buffering_lock = threading.RLock()
        self.log = Logger("stream_bufferer")


    def change_buffering(self, new_type):
        # TODO, when we stop supporting 2.6, make this a with context
        self.log.debug("acquiring buffering lock for changing buffering")
        self._buffering_lock.acquire()
        self.log.debug("got buffering lock for changing buffering")
        try:
            if new_type == 0:
                self._use_up_buffer_first = True

            self.type = new_type
        finally:
            self._buffering_lock.release()
            self.log.debug("released buffering lock for changing buffering")


    def process(self, chunk):
        # MAKE SURE THAT THE INPUT IS PY3 BYTES
        # THE OUTPUT IS ALWAYS PY3 BYTES

        # TODO, when we stop supporting 2.6, make this a with context
        self.log.debug("acquiring buffering lock to process chunk (buffering: %d)", self.type)
        self._buffering_lock.acquire()
        self.log.debug("got buffering lock to process chunk (buffering: %d)", self.type)
        try:
            # we've encountered binary, permanently switch to N size buffering
            # since matching on newline doesn't make sense anymore
            if self.type == 1:
                try:
                    chunk.decode(self.encoding, self.decode_errors)
                except:
                    self.log.debug("detected binary data, changing buffering")
                    self.change_buffering(1024)

            # unbuffered
            if self.type == 0:
                if self._use_up_buffer_first:
                    self._use_up_buffer_first = False
                    to_write = self.buffer
                    self.buffer = []
                    to_write.append(chunk)
                    return to_write

                return [chunk]

            # line buffered
            elif self.type == 1:
                total_to_write = []
                chunk = chunk.decode(self.encoding, self.decode_errors)
                while True:
                    newline = chunk.find("\n")
                    if newline == -1:
                        break

                    chunk_to_write = chunk[:newline + 1]
                    if self.buffer:
                        # this is ugly, but it's designed to take the existing
                        # bytes buffer, join it together, tack on our latest
                        # chunk, then convert the whole thing to a string.
                        # it's necessary, i'm sure.  read the whole block to
                        # see why.
                        chunk_to_write = "".encode(self.encoding).join(self.buffer) \
                            + chunk_to_write.encode(self.encoding)
                        chunk_to_write = chunk_to_write.decode(self.encoding)

                        self.buffer = []
                        self.n_buffer_count = 0

                    chunk = chunk[newline + 1:]
                    total_to_write.append(chunk_to_write.encode(self.encoding))

                if chunk:
                    self.buffer.append(chunk.encode(self.encoding))
                    self.n_buffer_count += len(chunk)
                return total_to_write

            # N size buffered
            else:
                total_to_write = []
                while True:
                    overage = self.n_buffer_count + len(chunk) - self.type
                    if overage >= 0:
                        ret = "".encode(self.encoding).join(self.buffer) + chunk
                        chunk_to_write = ret[:self.type]
                        chunk = ret[self.type:]
                        total_to_write.append(chunk_to_write)
                        self.buffer = []
                        self.n_buffer_count = 0
                    else:
                        self.buffer.append(chunk)
                        self.n_buffer_count += len(chunk)
                        break
                return total_to_write
        finally:
            self._buffering_lock.release()
            self.log.debug("released buffering lock for processing chunk (buffering: %d)", self.type)


    def flush(self):
        self.log.debug("acquiring buffering lock for flushing buffer")
        self._buffering_lock.acquire()
        self.log.debug("got buffering lock for flushing buffer")
        try:
            ret = "".encode(self.encoding).join(self.buffer)
            self.buffer = []
            return ret
        finally:
            self._buffering_lock.release()
            self.log.debug("released buffering lock for flushing buffer")



@contextmanager
def pushd(path):
    """ pushd is just a specialized form of args, where we're passing in the
    current working directory """
    with args(_cwd=path):
        yield


@contextmanager
def args(*args, **kwargs):
    """ allows us to temporarily override all the special keyword parameters in
    a with context """
    call_args = Command._call_args
    old_args = call_args.copy()

    for key,value in kwargs.items():
        key = key.lstrip("_")
        call_args[key] = value

    yield
    call_args.update(old_args)



# this allows lookups to names that aren't found in the global scope to be
# searched for as a program name.  for example, if "ls" isn't found in this
# module's scope, we consider it a system program and try to find it.
#
# we use a dict instead of just a regular object as the base class because
# the exec() statement used in this file requires the "globals" argument to
# be a dictionary
class Environment(dict):
    def __init__(self, globs, baked_args={}):
        self.globs = globs
        self.baked_args = baked_args

    def __setitem__(self, k, v):
        self.globs[k] = v

    def __getitem__(self, k):
        try:
            return self.globs[k]
        except KeyError:
            pass

        # the only way we'd get to here is if we've tried to
        # import * from a repl.  so, raise an exception, since
        # that's really the only sensible thing to do
        if k == "__all__":
            raise ImportError("Cannot import * from sh. \
Please import sh or import programs individually.")

        # if we end with "_" just go ahead and skip searching
        # our namespace for python stuff.  this was mainly for the
        # command "id", which is a popular program for finding
        # if a user exists, but also a python function for getting
        # the address of an object.  so can call the python
        # version by "id" and the program version with "id_"
        if not k.endswith("_"):
            # check if we're naming a dynamically generated ReturnCode exception
            try:
                return rc_exc_cache[k]
            except KeyError:
                m = rc_exc_regex.match(k)
                if m:
                    exit_code = int(m.group(2))
                    if m.group(1) == "SignalException":
                        exit_code = -exit_code
                    return get_rc_exc(exit_code)

            # is it a builtin?
            try:
                return getattr(self["__builtins__"], k)
            except AttributeError:
                pass
        elif not k.startswith("_"):
            k = k.rstrip("_")


        # https://github.com/ipython/ipython/issues/2577
        # https://github.com/amoffat/sh/issues/97#issuecomment-10610629
        if k.startswith("__") and k.endswith("__"):
            raise AttributeError

        # how about an environment variable?
        try:
            return os.environ[k]
        except KeyError:
            pass

        # is it a custom builtin?
        builtin = getattr(self, "b_" + k, None)
        if builtin:
            return builtin

        # it must be a command then
        # we use _create instead of instantiating the class directly because
        # _create uses resolve_program, which will automatically do underscore-
        # to-dash conversions.  instantiating directly does not use that
        return Command._create(k, **self.baked_args)


    # methods that begin with "b_" are custom builtins and will override any
    # program that exists in our path.  this is useful for things like
    # common shell builtins that people are used to, but which aren't actually
    # full-fledged system binaries

    def b_cd(self, path):
        os.chdir(path)

    def b_which(self, program):
        return which(program)




def run_repl(env):
    banner = "\n>> sh v{version}\n>> https://github.com/amoffat/sh\n"

    print(banner.format(version=__version__))
    while True:
        try:
            line = raw_input("sh> ")
        except (ValueError, EOFError):
            break

        try:
            exec(compile(line, "<dummy>", "single"), env, env)
        except SystemExit:
            break
        except:
            print(traceback.format_exc())

    # cleans up our last line
    print("")




# this is a thin wrapper around THIS module (we patch sys.modules[__name__]).
# this is in the case that the user does a "from sh import whatever"
# in other words, they only want to import certain programs, not the whole
# system PATH worth of commands.  in this case, we just proxy the
# import lookup to our Environment class
class SelfWrapper(ModuleType):
    def __init__(self, self_module, baked_args={}):
        # this is super ugly to have to copy attributes like this,
        # but it seems to be the only way to make reload() behave
        # nicely.  if i make these attributes dynamic lookups in
        # __getattr__, reload sometimes chokes in weird ways...
        for attr in ["__builtins__", "__doc__", "__name__", "__package__"]:
            setattr(self, attr, getattr(self_module, attr, None))

        # python 3.2 (2.7 and 3.3 work fine) breaks on osx (not ubuntu)
        # if we set this to None.  and 3.3 needs a value for __path__
        self.__path__ = []
        self.__self_module = self_module
        self.__env = Environment(globals(), baked_args)

    def __setattr__(self, name, value):
        if hasattr(self, "__env"):
            self.__env[name] = value
        else:
            ModuleType.__setattr__(self, name, value)

    def __getattr__(self, name):
        if name == "__env":
            raise AttributeError
        return self.__env[name]

    # accept special keywords argument to define defaults for all operations
    # that will be processed with given by return SelfWrapper
    def __call__(self, **kwargs):
        return SelfWrapper(self.__self_module, kwargs)




# we're being run as a stand-alone script
if __name__ == "__main__":
    try:
        arg = sys.argv.pop(1)
    except:
        arg = None

    if arg == "test":
        import subprocess

        def run_test(version, locale):
            py_version = "python%s" % version
            py_bin = which(py_version)

            if py_bin:
                print("Testing %s, locale %r" % (py_version.capitalize(),
                    locale))

                env = os.environ.copy()
                env["LC_ALL"] = locale
                p = subprocess.Popen([py_bin, os.path.join(THIS_DIR, "test.py")]
                    + sys.argv[1:], env=env)
                return_code = p.wait()

                if return_code != 0:
                    exit(1)
            else:
                print("Couldn't find %s, skipping" % py_version.capitalize())

        versions = ("2.6", "2.7", "3.1", "3.2", "3.3", "3.4")
        locales = ("en_US.UTF-8", "C")
        for locale in locales:
            for version in versions:
                run_test(version, locale)

    else:
        env = Environment(globals())
        run_repl(env)

# we're being imported from somewhere
else:
    self = sys.modules[__name__]
    sys.modules[__name__] = SelfWrapper(self)<|MERGE_RESOLUTION|>--- conflicted
+++ resolved
@@ -472,21 +472,16 @@
     def __getattr__(self, p):
         # let these three attributes pass through to the OProc object
         if p in ("signal", "terminate", "kill"):
-<<<<<<< HEAD
             if self.process:
                 return getattr(self.process, p)
             else:
                 raise AttributeError
+
         return getattr(unicode(self), p)
-=======
-            if self.process: return getattr(self.process, p)
-            else: raise AttributeError
-
         # see if strings have what we're looking for
         if p in _unicode_methods:
             return getattr(unicode(self), p)
         raise AttributeError
->>>>>>> e7b9cd58
 
     def __repr__(self):
         try: return str(self)
