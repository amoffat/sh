--- conflicted
+++ resolved
@@ -87,11 +87,6 @@
         now = time.time()
         self.assertTrue(now - start > sleep_time)
                 
-<<<<<<< HEAD
-    @requires_nt
-    def test_nt_internal_commands(self):
-        from pbs import ECHO
-=======
     @requires_posix
     def test_with_context(self):
         from pbs import time, ls
@@ -148,11 +143,10 @@
 
         self.assertTrue(len(actual_out) != 0)
 
-
-
-
->>>>>>> c1b4c896
-
+    @requires_nt
+    def test_nt_internal_commands(self):
+        from pbs import ECHO
+        
         s1 = unicode(ECHO("test")).strip()
         s2 = 'test'
         self.assertEqual(s1, s2)
