import os
import unittest

<<<<<<< HEAD
@unittest.skipUnless(os.name == 'posix', 'Requires POSIX')
class PbsPosixTestSuite(unittest.TestCase):
=======

requires_posix = unittest.skipUnless(os.name == "posix", "Requires POSIX")


class PbsTestSuite(unittest.TestCase):
    @requires_posix
>>>>>>> 107726e5
    def test_no_arg(self):
        import pwd
        from pbs import whoami
        u1 = unicode(whoami()).strip()
        u2 = pwd.getpwuid(os.geteuid())[0]
        self.assertEqual(u1, u2)

    @requires_posix
    def test_short_bool_option(self):
        from pbs import id
        i1 = int(id(u=True))
        i2 = os.geteuid()
        self.assertEqual(i1, i2)

    @requires_posix
    def test_long_bool_option(self):
        from pbs import id
        i1 = int(id(user=True, real=True))
        i2 = os.getuid()
        self.assertEqual(i1, i2)

    @requires_posix
    def test_composition(self):
        from pbs import ls, wc
        c1 = int(wc(ls(A=True), l=True))
        c2 = len(os.listdir("."))
        self.assertEqual(c1, c2)

    @requires_posix
    def test_short_option(self):
        from pbs import sh
        s1 = unicode(sh(c="echo test")).strip()
        s2 = "test"
        self.assertEqual(s1, s2)
        
    @requires_posix
    def test_long_option(self):
        from pbs import sed, echo
        out = unicode(sed(echo("test"), expression="s/test/lol/")).strip()
        self.assertEqual(out, "lol")
        
    @requires_posix
    def test_command_wrapper(self):
        from pbs import Command, which
        
        ls = Command(which("ls"))
        wc = Command(which("wc"))
        
        c1 = int(wc(ls(A=True), l=True))
        c2 = len(os.listdir("."))
        self.assertEqual(c1, c2)

@unittest.skipUnless(os.name == 'nt', 'Requires NT')
class PbsNtTestSuite(unittest.TestCase):
    def test_nt_internal_commands(self):
        from pbs import ECHO

<<<<<<< HEAD
        s1 = unicode(ECHO("test")).strip()
        s2 = 'test'
        self.assertEqual(s1, s2)
 
    def test_nt_internal_commands_pipe(self):
        from pbs import dir, find
        # dir /b /a | find /c /v ""
        c1 = int(find(dir("/b", "/a"),'/c', '/v','""'))
        c2 = len(os.listdir('.'))
        self.assertEqual(c1, c2)
        
    #self.assertIn("Volume Serial Number", s1)  
if __name__ == '__main__':
=======
if __name__ == "__main__":
>>>>>>> 107726e5
    unittest.main()<|MERGE_RESOLUTION|>--- conflicted
+++ resolved
@@ -1,17 +1,11 @@
 import os
 import unittest
 
-<<<<<<< HEAD
-@unittest.skipUnless(os.name == 'posix', 'Requires POSIX')
-class PbsPosixTestSuite(unittest.TestCase):
-=======
-
 requires_posix = unittest.skipUnless(os.name == "posix", "Requires POSIX")
-
+requires_nt = unittest.skipUnless(os.name == 'nt', 'Requires NT')
 
 class PbsTestSuite(unittest.TestCase):
     @requires_posix
->>>>>>> 107726e5
     def test_no_arg(self):
         import pwd
         from pbs import whoami
@@ -64,16 +58,15 @@
         c2 = len(os.listdir("."))
         self.assertEqual(c1, c2)
 
-@unittest.skipUnless(os.name == 'nt', 'Requires NT')
-class PbsNtTestSuite(unittest.TestCase):
+    @requires_nt
     def test_nt_internal_commands(self):
         from pbs import ECHO
 
-<<<<<<< HEAD
         s1 = unicode(ECHO("test")).strip()
         s2 = 'test'
         self.assertEqual(s1, s2)
- 
+        
+    @requires_nt
     def test_nt_internal_commands_pipe(self):
         from pbs import dir, find
         # dir /b /a | find /c /v ""
@@ -81,9 +74,5 @@
         c2 = len(os.listdir('.'))
         self.assertEqual(c1, c2)
         
-    #self.assertIn("Volume Serial Number", s1)  
 if __name__ == '__main__':
-=======
-if __name__ == "__main__":
->>>>>>> 107726e5
     unittest.main()